--- conflicted
+++ resolved
@@ -78,7 +78,6 @@
   @AfterClass
   public static void afterAll() {
     server.close();
-    context.close();
   }
 
   @After
@@ -141,107 +140,16 @@
   @Test
   public void testNoSaslServer() {
     RpcHandler handler = new TestRpcHandler();
-    try (TransportContext context = new TransportContext(conf, handler)) {
-      clientFactory = context.createClientFactory(
-          Arrays.asList(new SaslClientBootstrap(conf, "app-1", secretKeyHolder)));
-      try (TransportServer server = context.createServer()) {
-        clientFactory.createClient(TestUtils.getLocalHost(), server.getPort());
-      } catch (Exception e) {
-        assertTrue(e.getMessage(), e.getMessage().contains("Digest-challenge format violation"));
-      }
+    TransportContext context = new TransportContext(conf, handler);
+    clientFactory = context.createClientFactory(
+      Arrays.asList(new SaslClientBootstrap(conf, "app-1", secretKeyHolder)));
+    try (TransportServer server = context.createServer()) {
+      clientFactory.createClient(TestUtils.getLocalHost(), server.getPort());
+    } catch (Exception e) {
+      assertTrue(e.getMessage(), e.getMessage().contains("Digest-challenge format violation"));
     }
   }
 
-<<<<<<< HEAD
-  /**
-   * This test is not actually testing SASL behavior, but testing that the shuffle service
-   * performs correct authorization checks based on the SASL authentication data.
-   */
-  @Test
-  public void testAppIsolation() throws Exception {
-    // Start a new server with the correct RPC handler to serve block data.
-    ExternalShuffleBlockResolver blockResolver = mock(ExternalShuffleBlockResolver.class);
-    ExternalShuffleBlockHandler blockHandler = new ExternalShuffleBlockHandler(
-      new OneForOneStreamManager(), blockResolver);
-    TransportServerBootstrap bootstrap = new SaslServerBootstrap(conf, secretKeyHolder);
-
-    try (
-      TransportContext blockServerContext = new TransportContext(conf, blockHandler);
-      TransportServer blockServer = blockServerContext.createServer(Arrays.asList(bootstrap));
-      // Create a client, and make a request to fetch blocks from a different app.
-      TransportClientFactory clientFactory1 = blockServerContext.createClientFactory(
-          Arrays.asList(new SaslClientBootstrap(conf, "app-1", secretKeyHolder)));
-      TransportClient client1 = clientFactory1.createClient(
-          TestUtils.getLocalHost(), blockServer.getPort())) {
-
-      AtomicReference<Throwable> exception = new AtomicReference<>();
-
-      CountDownLatch blockFetchLatch = new CountDownLatch(1);
-      BlockFetchingListener listener = new BlockFetchingListener() {
-        @Override
-        public void onBlockFetchSuccess(String blockId, ManagedBuffer data) {
-          blockFetchLatch.countDown();
-        }
-        @Override
-        public void onBlockFetchFailure(String blockId, Throwable t) {
-          exception.set(t);
-          blockFetchLatch.countDown();
-        }
-      };
-
-      String[] blockIds = { "shuffle_0_1_2", "shuffle_0_3_4" };
-      OneForOneBlockFetcher fetcher =
-          new OneForOneBlockFetcher(client1, "app-2", "0", blockIds, listener, conf);
-      fetcher.start();
-      blockFetchLatch.await();
-      checkSecurityException(exception.get());
-
-      // Register an executor so that the next steps work.
-      ExecutorShuffleInfo executorInfo = new ExecutorShuffleInfo(
-        new String[] { System.getProperty("java.io.tmpdir") }, 1,
-          "org.apache.spark.shuffle.sort.SortShuffleManager");
-      RegisterExecutor regmsg = new RegisterExecutor("app-1", "0", executorInfo);
-      client1.sendRpcSync(regmsg.toByteBuffer(), TIMEOUT_MS);
-
-      // Make a successful request to fetch blocks, which creates a new stream. But do not actually
-      // fetch any blocks, to keep the stream open.
-      OpenBlocks openMessage = new OpenBlocks("app-1", "0", blockIds);
-      ByteBuffer response = client1.sendRpcSync(openMessage.toByteBuffer(), TIMEOUT_MS);
-      StreamHandle stream = (StreamHandle) BlockTransferMessage.Decoder.fromByteBuffer(response);
-      long streamId = stream.streamId;
-
-      try (
-        // Create a second client, authenticated with a different app ID, and try to read from
-        // the stream created for the previous app.
-        TransportClientFactory clientFactory2 = blockServerContext.createClientFactory(
-            Arrays.asList(new SaslClientBootstrap(conf, "app-2", secretKeyHolder)));
-        TransportClient client2 = clientFactory2.createClient(
-            TestUtils.getLocalHost(), blockServer.getPort())
-      ) {
-        CountDownLatch chunkReceivedLatch = new CountDownLatch(1);
-        ChunkReceivedCallback callback = new ChunkReceivedCallback() {
-          @Override
-          public void onSuccess(int chunkIndex, ManagedBuffer buffer) {
-            chunkReceivedLatch.countDown();
-          }
-
-          @Override
-          public void onFailure(int chunkIndex, Throwable t) {
-            exception.set(t);
-            chunkReceivedLatch.countDown();
-          }
-        };
-
-        exception.set(null);
-        client2.fetchChunk(streamId, 0, callback);
-        chunkReceivedLatch.await();
-        checkSecurityException(exception.get());
-      }
-    }
-  }
-
-=======
->>>>>>> 4be56606
   /** RPC handler which simply responds with the message it received. */
   public static class TestRpcHandler extends RpcHandler {
     @Override
