/*
 * Licensed to the Apache Software Foundation (ASF) under one or more
 * contributor license agreements.  See the NOTICE file distributed with
 * this work for additional information regarding copyright ownership.
 * The ASF licenses this file to You under the Apache License, Version 2.0
 * (the "License"); you may not use this file except in compliance with
 * the License.  You may obtain a copy of the License at
 *
 *    http://www.apache.org/licenses/LICENSE-2.0
 *
 * Unless required by applicable law or agreed to in writing, software
 * distributed under the License is distributed on an "AS IS" BASIS,
 * WITHOUT WARRANTIES OR CONDITIONS OF ANY KIND, either express or implied.
 * See the License for the specific language governing permissions and
 * limitations under the License.
 */

package org.apache.spark.network.crypto;

import java.io.IOException;
import java.nio.ByteBuffer;
import java.nio.channels.ReadableByteChannel;
import java.nio.channels.WritableByteChannel;
import java.util.Properties;
import javax.crypto.spec.SecretKeySpec;
import javax.crypto.spec.IvParameterSpec;

import com.google.common.annotations.VisibleForTesting;
import com.google.common.base.Preconditions;
import io.netty.buffer.ByteBuf;
import io.netty.buffer.Unpooled;
import io.netty.channel.*;
import org.apache.commons.crypto.stream.CryptoInputStream;
import org.apache.commons.crypto.stream.CryptoOutputStream;

import org.apache.spark.network.util.AbstractFileRegion;
import org.apache.spark.network.util.ByteArrayReadableChannel;
import org.apache.spark.network.util.ByteArrayWritableChannel;

/**
 * Cipher for encryption and decryption.
 */
public class TransportCipher {
  @VisibleForTesting
  static final String ENCRYPTION_HANDLER_NAME = "TransportEncryption";
  private static final String DECRYPTION_HANDLER_NAME = "TransportDecryption";
  @VisibleForTesting
  static final int STREAM_BUFFER_SIZE = 1024 * 32;

  private final Properties conf;
  private final String cipher;
  private final SecretKeySpec key;
  private final byte[] inIv;
  private final byte[] outIv;

  public TransportCipher(
      Properties conf,
      String cipher,
      SecretKeySpec key,
      byte[] inIv,
      byte[] outIv) {
    this.conf = conf;
    this.cipher = cipher;
    this.key = key;
    this.inIv = inIv;
    this.outIv = outIv;
  }

  public String getCipherTransformation() {
    return cipher;
  }

  @VisibleForTesting
  SecretKeySpec getKey() {
    return key;
  }

  /** The IV for the input channel (i.e. output channel of the remote side). */
  public byte[] getInputIv() {
    return inIv;
  }

  /** The IV for the output channel (i.e. input channel of the remote side). */
  public byte[] getOutputIv() {
    return outIv;
  }

  @VisibleForTesting
  CryptoOutputStream createOutputStream(WritableByteChannel ch) throws IOException {
    return new CryptoOutputStream(cipher, conf, ch, key, new IvParameterSpec(outIv));
  }

  @VisibleForTesting
  CryptoInputStream createInputStream(ReadableByteChannel ch) throws IOException {
    return new CryptoInputStream(cipher, conf, ch, key, new IvParameterSpec(inIv));
  }

  /**
   * Add handlers to channel.
   *
   * @param ch the channel for adding handlers
   * @throws IOException
   */
  public void addToChannel(Channel ch) throws IOException {
    ch.pipeline()
      .addFirst(ENCRYPTION_HANDLER_NAME, new EncryptionHandler(this))
      .addFirst(DECRYPTION_HANDLER_NAME, new DecryptionHandler(this));
  }

  @VisibleForTesting
  static class EncryptionHandler extends ChannelOutboundHandlerAdapter {
    private final ByteArrayWritableChannel byteChannel;
    private final CryptoOutputStream cos;
    private boolean isCipherValid;

    EncryptionHandler(TransportCipher cipher) throws IOException {
      byteChannel = new ByteArrayWritableChannel(STREAM_BUFFER_SIZE);
      cos = cipher.createOutputStream(byteChannel);
      isCipherValid = true;
    }

    @Override
    public void write(ChannelHandlerContext ctx, Object msg, ChannelPromise promise)
      throws Exception {
<<<<<<< HEAD
      ctx.write(new EncryptedMessage(this, cos, msg, byteChannel), promise);
=======
      ctx.write(createEncryptedMessage(msg), promise);
    }

    @VisibleForTesting
    EncryptedMessage createEncryptedMessage(Object msg) {
      return new EncryptedMessage(this, cos, msg, byteChannel);
>>>>>>> 4be56606
    }

    @Override
    public void close(ChannelHandlerContext ctx, ChannelPromise promise) throws Exception {
      try {
        if (isCipherValid) {
          cos.close();
        }
      } finally {
        super.close(ctx, promise);
      }
    }

    /**
     * SPARK-25535. Workaround for CRYPTO-141. Avoid further interaction with the underlying cipher
     * after an error occurs.
     */
    void reportError() {
      this.isCipherValid = false;
    }

    boolean isCipherValid() {
      return isCipherValid;
    }
  }

  private static class DecryptionHandler extends ChannelInboundHandlerAdapter {
    private final CryptoInputStream cis;
    private final ByteArrayReadableChannel byteChannel;
    private boolean isCipherValid;

    DecryptionHandler(TransportCipher cipher) throws IOException {
      byteChannel = new ByteArrayReadableChannel();
      cis = cipher.createInputStream(byteChannel);
      isCipherValid = true;
    }

    @Override
    public void channelRead(ChannelHandlerContext ctx, Object data) throws Exception {
<<<<<<< HEAD
      if (!isCipherValid) {
        throw new IOException("Cipher is in invalid state.");
      }
      byteChannel.feedData((ByteBuf) data);

      byte[] decryptedData = new byte[byteChannel.readableBytes()];
      int offset = 0;
      while (offset < decryptedData.length) {
        // SPARK-25535: workaround for CRYPTO-141.
        try {
          offset += cis.read(decryptedData, offset, decryptedData.length - offset);
        } catch (InternalError ie) {
          isCipherValid = false;
          throw ie;
        }
      }
=======
      ByteBuf buffer = (ByteBuf) data;

      try {
        if (!isCipherValid) {
          throw new IOException("Cipher is in invalid state.");
        }
        byte[] decryptedData = new byte[buffer.readableBytes()];
        byteChannel.feedData(buffer);

        int offset = 0;
        while (offset < decryptedData.length) {
          // SPARK-25535: workaround for CRYPTO-141.
          try {
            offset += cis.read(decryptedData, offset, decryptedData.length - offset);
          } catch (InternalError ie) {
            isCipherValid = false;
            throw ie;
          }
        }
>>>>>>> 4be56606

        ctx.fireChannelRead(Unpooled.wrappedBuffer(decryptedData, 0, decryptedData.length));
      } finally {
        buffer.release();
      }
    }

    @Override
    public void handlerRemoved(ChannelHandlerContext ctx) throws Exception {
      // We do the closing of the stream / channel in handlerRemoved(...) as
      // this method will be called in all cases:
      //
      //     - when the Channel becomes inactive
      //     - when the handler is removed from the ChannelPipeline
      try {
        if (isCipherValid) {
          cis.close();
        }
      } finally {
        super.handlerRemoved(ctx);
      }
    }
  }

  @VisibleForTesting
  static class EncryptedMessage extends AbstractFileRegion {
    private final boolean isByteBuf;
    private final ByteBuf buf;
    private final FileRegion region;
<<<<<<< HEAD
=======
    private final long count;
>>>>>>> 4be56606
    private final CryptoOutputStream cos;
    private final EncryptionHandler handler;
    private long transferred;

    // Due to streaming issue CRYPTO-125: https://issues.apache.org/jira/browse/CRYPTO-125, it has
    // to utilize two helper ByteArrayWritableChannel for streaming. One is used to receive raw data
    // from upper handler, another is used to store encrypted data.
    private ByteArrayWritableChannel byteEncChannel;
    private ByteArrayWritableChannel byteRawChannel;

    private ByteBuffer currentEncrypted;

    EncryptedMessage(
        EncryptionHandler handler,
        CryptoOutputStream cos,
        Object msg,
        ByteArrayWritableChannel ch) {
      Preconditions.checkArgument(msg instanceof ByteBuf || msg instanceof FileRegion,
        "Unrecognized message type: %s", msg.getClass().getName());
      this.handler = handler;
      this.isByteBuf = msg instanceof ByteBuf;
      this.buf = isByteBuf ? (ByteBuf) msg : null;
      this.region = isByteBuf ? null : (FileRegion) msg;
      this.transferred = 0;
      this.byteRawChannel = new ByteArrayWritableChannel(STREAM_BUFFER_SIZE);
      this.cos = cos;
      this.byteEncChannel = ch;
      this.count = isByteBuf ? buf.readableBytes() : region.count();
    }

    @Override
    public long count() {
      return count;
    }

    @Override
    public long position() {
      return 0;
    }

    @Override
    public long transferred() {
      return transferred;
    }

    @Override
    public EncryptedMessage touch(Object o) {
      super.touch(o);
      if (region != null) {
        region.touch(o);
      }
      if (buf != null) {
        buf.touch(o);
      }
      return this;
    }

    @Override
    public EncryptedMessage retain(int increment) {
      super.retain(increment);
      if (region != null) {
        region.retain(increment);
      }
      if (buf != null) {
        buf.retain(increment);
      }
      return this;
    }

    @Override
    public boolean release(int decrement) {
      if (region != null) {
        region.release(decrement);
      }
      if (buf != null) {
        buf.release(decrement);
      }
      return super.release(decrement);
    }

    @Override
    public long transferTo(WritableByteChannel target, long position) throws IOException {
      Preconditions.checkArgument(position == transferred(), "Invalid position.");

      if (transferred == count) {
        return 0;
      }

      long totalBytesWritten = 0L;
      do {
        if (currentEncrypted == null) {
          encryptMore();
        }

        long remaining = currentEncrypted.remaining();
        if (remaining == 0)  {
          // Just for safety to avoid endless loop. It usually won't happen, but since the
          // underlying `region.transferTo` is allowed to transfer 0 bytes, we should handle it for
          // safety.
          currentEncrypted = null;
          byteEncChannel.reset();
          return totalBytesWritten;
        }

        long bytesWritten = target.write(currentEncrypted);
        totalBytesWritten += bytesWritten;
        transferred += bytesWritten;
        if (bytesWritten < remaining) {
          // break as the underlying buffer in "target" is full
          break;
        }
        currentEncrypted = null;
        byteEncChannel.reset();
      } while (transferred < count);

      return totalBytesWritten;
    }

    private void encryptMore() throws IOException {
      if (!handler.isCipherValid()) {
        throw new IOException("Cipher is in invalid state.");
      }
      byteRawChannel.reset();

      if (isByteBuf) {
        int copied = byteRawChannel.write(buf.nioBuffer());
        buf.skipBytes(copied);
      } else {
        region.transferTo(byteRawChannel, region.transferred());
      }

      try {
        cos.write(byteRawChannel.getData(), 0, byteRawChannel.length());
        cos.flush();
      } catch (InternalError ie) {
        handler.reportError();
        throw ie;
      }

      currentEncrypted = ByteBuffer.wrap(byteEncChannel.getData(),
        0, byteEncChannel.length());
    }

    @Override
    protected void deallocate() {
      byteRawChannel.reset();
      byteEncChannel.reset();
      if (region != null) {
        region.release();
      }
      if (buf != null) {
        buf.release();
      }
    }
  }

}<|MERGE_RESOLUTION|>--- conflicted
+++ resolved
@@ -122,16 +122,12 @@
     @Override
     public void write(ChannelHandlerContext ctx, Object msg, ChannelPromise promise)
       throws Exception {
-<<<<<<< HEAD
-      ctx.write(new EncryptedMessage(this, cos, msg, byteChannel), promise);
-=======
       ctx.write(createEncryptedMessage(msg), promise);
     }
 
     @VisibleForTesting
     EncryptedMessage createEncryptedMessage(Object msg) {
       return new EncryptedMessage(this, cos, msg, byteChannel);
->>>>>>> 4be56606
     }
 
     @Override
@@ -171,24 +167,6 @@
 
     @Override
     public void channelRead(ChannelHandlerContext ctx, Object data) throws Exception {
-<<<<<<< HEAD
-      if (!isCipherValid) {
-        throw new IOException("Cipher is in invalid state.");
-      }
-      byteChannel.feedData((ByteBuf) data);
-
-      byte[] decryptedData = new byte[byteChannel.readableBytes()];
-      int offset = 0;
-      while (offset < decryptedData.length) {
-        // SPARK-25535: workaround for CRYPTO-141.
-        try {
-          offset += cis.read(decryptedData, offset, decryptedData.length - offset);
-        } catch (InternalError ie) {
-          isCipherValid = false;
-          throw ie;
-        }
-      }
-=======
       ByteBuf buffer = (ByteBuf) data;
 
       try {
@@ -208,7 +186,6 @@
             throw ie;
           }
         }
->>>>>>> 4be56606
 
         ctx.fireChannelRead(Unpooled.wrappedBuffer(decryptedData, 0, decryptedData.length));
       } finally {
@@ -238,10 +215,7 @@
     private final boolean isByteBuf;
     private final ByteBuf buf;
     private final FileRegion region;
-<<<<<<< HEAD
-=======
     private final long count;
->>>>>>> 4be56606
     private final CryptoOutputStream cos;
     private final EncryptionHandler handler;
     private long transferred;
