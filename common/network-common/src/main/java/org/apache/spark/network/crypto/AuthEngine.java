/*
 * Licensed to the Apache Software Foundation (ASF) under one or more
 * contributor license agreements.  See the NOTICE file distributed with
 * this work for additional information regarding copyright ownership.
 * The ASF licenses this file to You under the Apache License, Version 2.0
 * (the "License"); you may not use this file except in compliance with
 * the License.  You may obtain a copy of the License at
 *
 *    http://www.apache.org/licenses/LICENSE-2.0
 *
 * Unless required by applicable law or agreed to in writing, software
 * distributed under the License is distributed on an "AS IS" BASIS,
 * WITHOUT WARRANTIES OR CONDITIONS OF ANY KIND, either express or implied.
 * See the License for the specific language governing permissions and
 * limitations under the License.
 */

package org.apache.spark.network.crypto;

import javax.crypto.spec.SecretKeySpec;
import java.io.Closeable;
import java.security.GeneralSecurityException;
import java.util.Arrays;
import java.util.Properties;

import com.google.common.annotations.VisibleForTesting;
import com.google.common.base.Preconditions;
import com.google.common.primitives.Bytes;
import com.google.crypto.tink.subtle.AesGcmJce;
import com.google.crypto.tink.subtle.Hkdf;
import com.google.crypto.tink.subtle.Random;
import com.google.crypto.tink.subtle.X25519;
import io.netty.buffer.ByteBuf;
import io.netty.buffer.Unpooled;
import static java.nio.charset.StandardCharsets.UTF_8;
import org.apache.spark.network.util.TransportConf;

/**
 * A helper class for abstracting authentication and key negotiation details.
 * This supports a forward-secure authentication protocol based on X25519 Diffie-Hellman Key
 * Exchange, using a pre-shared key to derive an AES-GCM key encrypting key.
 */
class AuthEngine implements Closeable {
  public static final byte[] INPUT_IV_INFO = "inputIv".getBytes(UTF_8);
  public static final byte[] OUTPUT_IV_INFO = "outputIv".getBytes(UTF_8);
  private static final String MAC_ALGORITHM = "HMACSHA256";
  private static final int AES_GCM_KEY_SIZE_BYTES = 16;
  private static final byte[] EMPTY_TRANSCRIPT = new byte[0];

  private final String appId;
  private final byte[] preSharedSecret;
  private final TransportConf conf;
  private final Properties cryptoConf;

  private byte[] clientPrivateKey;
  private TransportCipher sessionCipher;

  AuthEngine(String appId, String preSharedSecret, TransportConf conf) {
    Preconditions.checkNotNull(appId);
    Preconditions.checkNotNull(preSharedSecret);
    this.appId = appId;
    this.preSharedSecret = preSharedSecret.getBytes(UTF_8);
    this.conf = conf;
    this.cryptoConf = conf.cryptoConf();
  }

  @VisibleForTesting
  void setClientPrivateKey(byte[] privateKey) {
    this.clientPrivateKey = privateKey;
  }

  /**
   * This method will derive a key from a pre-shared secret, a random salt, and an arbitrary
   * transcript. It will then use that derived key to AES-GCM encrypt an ephemeral X25519 public
   * key.
   *
   * @param ephemeralX25519PublicKey Ephemeral X25519 Public Key to encrypt under a derived key.
   * @param transcript               Optional byte array representing a protocol transcript, which
   *                                 is mixed into the key derivation and included as AES-GCM
   *                                 associated authenticated data (AAD).
   * @return An encrypted ephemeral X25519 public key.
   * @throws GeneralSecurityException If HKDF key deriviation or AES-GCM encryption fails.
   */
  private AuthMessage encryptEphemeralPublicKey(
      byte[] ephemeralX25519PublicKey,
      byte[] transcript) throws GeneralSecurityException {
    // This non-secret salt is used in the HKDF key derivations and will be sent in plaintext as
    // part of the AES-GCM encrypted X25519 public key. It will be included as additional
    // associated data (AAD).
    byte[] nonSecretSalt = Random.randBytes(AES_GCM_KEY_SIZE_BYTES);
    // Mix in the app ID, salt, and transcript into HKDF and use it as AES-GCM AAD
    byte[] aadState = Bytes.concat(appId.getBytes(UTF_8), nonSecretSalt, transcript);
    // Use HKDF to derive an AES_GCM key from the pre-shared key, non-secret salt, and AAD state
    byte[] derivedKeyEncryptingKey = Hkdf.computeHkdf(
        MAC_ALGORITHM,
        preSharedSecret,
        nonSecretSalt,
        aadState,
        AES_GCM_KEY_SIZE_BYTES);
    // AES-GCM encrypt the X25519 public key and include the app ID, salt, and transcript as AAD
    byte[] aesGcmCiphertext = new AesGcmJce(derivedKeyEncryptingKey)
        .encrypt(ephemeralX25519PublicKey, aadState);
    return new AuthMessage(appId, nonSecretSalt, aesGcmCiphertext);
  }

  /**
   * This method will derive a key from a pre-shared secret, a random salt, and an arbitrary
   * transcript. It will then use that derived key to AES-GCM encrypt an ephemeral X25519
   * public key.
   *
   * @param encryptedPublicKey An X25519 public key to decrypt with a derived key
   * @param transcript         Optional byte array representing a protocol transcript, which is
   *                           mixed into the key derivation and included as AES-GCM associated
   *                           authenticated data (AAD).
   * @return A decrypted ephemeral public key
   * @throws GeneralSecurityException If decryption fails, notably if authenticated checks fails.
   */
  private byte[] decryptEphemeralPublicKey(
      AuthMessage encryptedPublicKey,
      byte[] transcript) throws GeneralSecurityException {
    Preconditions.checkArgument(appId.equals(encryptedPublicKey.appId));
    // Mix in the app ID, salt, and transcript into HKDF and use it as AES-GCM AAD
    byte[] aadState = Bytes.concat(appId.getBytes(UTF_8), encryptedPublicKey.salt, transcript);
    // Use HKDF to derive an AES_GCM key from the pre-shared key, non-secret salt, and AAD state
    byte[] derivedKeyEncryptingKey = Hkdf.computeHkdf(
        MAC_ALGORITHM,
        preSharedSecret,
        encryptedPublicKey.salt,
        aadState,
        AES_GCM_KEY_SIZE_BYTES);
    // If the AES-GCM payload is modified at all or if the AAD state does not match, decryption
    // will throw a GeneralSecurityException.
    return new AesGcmJce(derivedKeyEncryptingKey)
        .decrypt(encryptedPublicKey.ciphertext, aadState);
  }

  /**
   * Encrypt an ephemeral X25519 public key to be sent to the server as a challenge.
   *
   * @return An encrypted client ephemeral public key to be sent to the server.
   */
  AuthMessage challenge() throws GeneralSecurityException {
    setClientPrivateKey(X25519.generatePrivateKey());
    return encryptEphemeralPublicKey(
        X25519.publicFromPrivate(clientPrivateKey),
        EMPTY_TRANSCRIPT);
  }

  /**
   * Validates the client challenge by decrypting the ephemeral X25519 public key, computing a
   * shared secret from it, then encrypting a server ephemeral X25519 public key for the client.
   *
   * @param encryptedClientPublicKey The encrypted public key from the client to be decrypted.
   * @return An encrypted server ephemeral public key to be sent to the client.
   */
  AuthMessage response(AuthMessage encryptedClientPublicKey) throws GeneralSecurityException {
    Preconditions.checkArgument(appId.equals(encryptedClientPublicKey.appId));
    // Compute a shared secret given the client public key and the server private key
    byte[] clientPublicKey =
        decryptEphemeralPublicKey(encryptedClientPublicKey, EMPTY_TRANSCRIPT);
    // Generate an ephemeral X25519 private key.
    byte[] serverEphemeralPrivateKey = X25519.generatePrivateKey();
    // Encrypt the X25519 public key with a key derived from the preSharedSecret and transcript
    AuthMessage ephemeralServerPublicKey = encryptEphemeralPublicKey(
        X25519.publicFromPrivate(serverEphemeralPrivateKey),
        getTranscript(encryptedClientPublicKey));
    // Compute a shared secret given the client public key and the server private key
    byte[] sharedSecret =
        X25519.computeSharedSecret(serverEphemeralPrivateKey, clientPublicKey);
    byte[] challengeResponseTranscript =
        getTranscript(encryptedClientPublicKey, ephemeralServerPublicKey);
    this.sessionCipher =
        generateTransportCipher(sharedSecret, false, challengeResponseTranscript);
    return ephemeralServerPublicKey;
  }

  /**
   * Validates the server response and initializes the cipher to use for the session.
   *
   * @param encryptedClientPublicKey The encrypted ephemeral public key from the client.
   * @param encryptedServerPublicKey The encrypted ephemeral public key from the server.
   */
  void deriveSessionCipher(AuthMessage encryptedClientPublicKey,
                           AuthMessage encryptedServerPublicKey) throws GeneralSecurityException {
    Preconditions.checkArgument(appId.equals(encryptedClientPublicKey.appId));
    Preconditions.checkArgument(appId.equals(encryptedServerPublicKey.appId));
    // Compute a shared secret given the server public key and the client private key,
    // mixing in the protocol transcript.
    byte[] serverPublicKey = decryptEphemeralPublicKey(
        encryptedServerPublicKey,
        getTranscript(encryptedClientPublicKey));
    // Compute a shared secret given the client public key and the server private key
    byte[] sharedSecret = X25519.computeSharedSecret(clientPrivateKey, serverPublicKey);
    byte[] challengeResponseTranscript =
        getTranscript(encryptedClientPublicKey, encryptedServerPublicKey);
    this.sessionCipher =
        generateTransportCipher(sharedSecret, true, challengeResponseTranscript);
  }

  private TransportCipher generateTransportCipher(
      byte[] sharedSecret,
      boolean isClient,
      byte[] transcript) throws GeneralSecurityException {
    byte[] clientIv = Hkdf.computeHkdf(
        MAC_ALGORITHM,
        sharedSecret,
        transcript,  // Passing this as the HKDF salt
        INPUT_IV_INFO,  // This is the HKDF info field used to differentiate IV values
        AES_GCM_KEY_SIZE_BYTES);
    byte[] serverIv = Hkdf.computeHkdf(
        MAC_ALGORITHM,
        sharedSecret,
        transcript,  // Passing this as the HKDF salt
        OUTPUT_IV_INFO,  // This is the HKDF info field used to differentiate IV values
        AES_GCM_KEY_SIZE_BYTES);
    SecretKeySpec sessionKey = new SecretKeySpec(sharedSecret, "AES");
    return new TransportCipher(
        cryptoConf,
        conf.cipherTransformation(),
        sessionKey,
        isClient ? clientIv : serverIv,  // If it's the client, use the client IV first
        isClient ? serverIv : clientIv);
  }

  private byte[] getTranscript(AuthMessage... encryptedPublicKeys) {
    ByteBuf transcript = Unpooled.buffer(
        Arrays.stream(encryptedPublicKeys).mapToInt(k -> k.encodedLength()).sum());
    Arrays.stream(encryptedPublicKeys).forEachOrdered(k -> k.encode(transcript));
    return transcript.array();
  }

  TransportCipher sessionCipher() {
    Preconditions.checkState(sessionCipher != null);
    return sessionCipher;
  }

  @Override
<<<<<<< HEAD
  public void close() throws IOException {
    // Close ciphers (by calling "doFinal()" with dummy data) and the random instance so that
    // internal state is cleaned up. Error handling here is just for paranoia, and not meant to
    // accurately report the errors when they happen.
    RuntimeException error = null;
    byte[] dummy = new byte[8];
    if (encryptor != null) {
      try {
        doCipherOp(Cipher.ENCRYPT_MODE, dummy, true);
      } catch (Exception e) {
        error = new RuntimeException(e);
      }
      encryptor = null;
    }
    if (decryptor != null) {
      try {
        doCipherOp(Cipher.DECRYPT_MODE, dummy, true);
      } catch (Exception e) {
        error = new RuntimeException(e);
      }
      decryptor = null;
    }
    random.close();

    if (error != null) {
      throw error;
    }
  }

  @VisibleForTesting
  byte[] challenge(byte[] appId, byte[] nonce, byte[] challenge) throws GeneralSecurityException {
    return encrypt(Bytes.concat(appId, nonce, challenge));
  }

  @VisibleForTesting
  byte[] rawResponse(byte[] challenge) {
    BigInteger orig = new BigInteger(challenge);
    BigInteger response = orig.add(ONE);
    return response.toByteArray();
  }

  private byte[] decrypt(byte[] in) throws GeneralSecurityException {
    return doCipherOp(Cipher.DECRYPT_MODE, in, false);
  }

  private byte[] encrypt(byte[] in) throws GeneralSecurityException {
    return doCipherOp(Cipher.ENCRYPT_MODE, in, false);
  }

  private void initializeForAuth(String cipher, byte[] nonce, SecretKeySpec key)
    throws GeneralSecurityException {

    // commons-crypto currently only supports ciphers that require an initial vector; so
    // create a dummy vector so that we can initialize the ciphers. In the future, if
    // different ciphers are supported, this will have to be configurable somehow.
    byte[] iv = new byte[conf.ivLength()];
    System.arraycopy(nonce, 0, iv, 0, Math.min(nonce.length, iv.length));

    CryptoCipher _encryptor = CryptoCipherFactory.getCryptoCipher(cipher, cryptoConf);
    _encryptor.init(Cipher.ENCRYPT_MODE, key, new IvParameterSpec(iv));
    this.encryptor = _encryptor;

    CryptoCipher _decryptor = CryptoCipherFactory.getCryptoCipher(cipher, cryptoConf);
    _decryptor.init(Cipher.DECRYPT_MODE, key, new IvParameterSpec(iv));
    this.decryptor = _decryptor;
  }

  /**
   * Validates an encrypted challenge as defined in the protocol, and returns the byte array
   * that corresponds to the actual challenge data.
   */
  private byte[] validateChallenge(byte[] nonce, byte[] encryptedChallenge)
    throws GeneralSecurityException {
=======
  public void close() {
>>>>>>> 4be56606

  }
<<<<<<< HEAD

  private SecretKeySpec generateKey(String kdf, int iterations, byte[] salt, int keyLength)
    throws GeneralSecurityException {

    SecretKeyFactory factory = SecretKeyFactory.getInstance(kdf);
    PBEKeySpec spec = new PBEKeySpec(secret, salt, iterations, keyLength);

    long start = System.nanoTime();
    SecretKey key = factory.generateSecret(spec);
    long end = System.nanoTime();

    LOG.debug("Generated key with {} iterations in {} us.", conf.keyFactoryIterations(),
      (end - start) / 1000);

    return new SecretKeySpec(key.getEncoded(), conf.keyAlgorithm());
  }

  private byte[] doCipherOp(int mode, byte[] in, boolean isFinal)
    throws GeneralSecurityException {

    CryptoCipher cipher;
    switch (mode) {
      case Cipher.ENCRYPT_MODE:
        cipher = encryptor;
        break;
      case Cipher.DECRYPT_MODE:
        cipher = decryptor;
        break;
      default:
        throw new IllegalArgumentException(String.valueOf(mode));
    }

    Preconditions.checkState(cipher != null, "Cipher is invalid because of previous error.");

    try {
      int scale = 1;
      while (true) {
        int size = in.length * scale;
        byte[] buffer = new byte[size];
        try {
          int outSize = isFinal ? cipher.doFinal(in, 0, in.length, buffer, 0)
            : cipher.update(in, 0, in.length, buffer, 0);
          if (outSize != buffer.length) {
            byte[] output = new byte[outSize];
            System.arraycopy(buffer, 0, output, 0, output.length);
            return output;
          } else {
            return buffer;
          }
        } catch (ShortBufferException e) {
          // Try again with a bigger buffer.
          scale *= 2;
        }
      }
    } catch (InternalError ie) {
      // SPARK-25535. The commons-cryto library will throw InternalError if something goes wrong,
      // and leave bad state behind in the Java wrappers, so it's not safe to use them afterwards.
      if (mode == Cipher.ENCRYPT_MODE) {
        this.encryptor = null;
      } else {
        this.decryptor = null;
      }
      throw ie;
    }
  }

  private byte[] randomBytes(int count) {
    byte[] bytes = new byte[count];
    random.nextBytes(bytes);
    return bytes;
  }

  /** Checks that the "test" array is in the data array starting at the given offset. */
  private void checkSubArray(byte[] test, byte[] data, int offset) {
    Preconditions.checkArgument(data.length >= test.length + offset);
    for (int i = 0; i < test.length; i++) {
      Preconditions.checkArgument(test[i] == data[i + offset]);
    }
  }

=======
>>>>>>> 4be56606
}<|MERGE_RESOLUTION|>--- conflicted
+++ resolved
@@ -235,101 +235,8 @@
   }
 
   @Override
-<<<<<<< HEAD
-  public void close() throws IOException {
-    // Close ciphers (by calling "doFinal()" with dummy data) and the random instance so that
-    // internal state is cleaned up. Error handling here is just for paranoia, and not meant to
-    // accurately report the errors when they happen.
-    RuntimeException error = null;
-    byte[] dummy = new byte[8];
-    if (encryptor != null) {
-      try {
-        doCipherOp(Cipher.ENCRYPT_MODE, dummy, true);
-      } catch (Exception e) {
-        error = new RuntimeException(e);
-      }
-      encryptor = null;
-    }
-    if (decryptor != null) {
-      try {
-        doCipherOp(Cipher.DECRYPT_MODE, dummy, true);
-      } catch (Exception e) {
-        error = new RuntimeException(e);
-      }
-      decryptor = null;
-    }
-    random.close();
-
-    if (error != null) {
-      throw error;
-    }
-  }
-
-  @VisibleForTesting
-  byte[] challenge(byte[] appId, byte[] nonce, byte[] challenge) throws GeneralSecurityException {
-    return encrypt(Bytes.concat(appId, nonce, challenge));
-  }
-
-  @VisibleForTesting
-  byte[] rawResponse(byte[] challenge) {
-    BigInteger orig = new BigInteger(challenge);
-    BigInteger response = orig.add(ONE);
-    return response.toByteArray();
-  }
-
-  private byte[] decrypt(byte[] in) throws GeneralSecurityException {
-    return doCipherOp(Cipher.DECRYPT_MODE, in, false);
-  }
-
-  private byte[] encrypt(byte[] in) throws GeneralSecurityException {
-    return doCipherOp(Cipher.ENCRYPT_MODE, in, false);
-  }
-
-  private void initializeForAuth(String cipher, byte[] nonce, SecretKeySpec key)
-    throws GeneralSecurityException {
-
-    // commons-crypto currently only supports ciphers that require an initial vector; so
-    // create a dummy vector so that we can initialize the ciphers. In the future, if
-    // different ciphers are supported, this will have to be configurable somehow.
-    byte[] iv = new byte[conf.ivLength()];
-    System.arraycopy(nonce, 0, iv, 0, Math.min(nonce.length, iv.length));
-
-    CryptoCipher _encryptor = CryptoCipherFactory.getCryptoCipher(cipher, cryptoConf);
-    _encryptor.init(Cipher.ENCRYPT_MODE, key, new IvParameterSpec(iv));
-    this.encryptor = _encryptor;
-
-    CryptoCipher _decryptor = CryptoCipherFactory.getCryptoCipher(cipher, cryptoConf);
-    _decryptor.init(Cipher.DECRYPT_MODE, key, new IvParameterSpec(iv));
-    this.decryptor = _decryptor;
-  }
-
-  /**
-   * Validates an encrypted challenge as defined in the protocol, and returns the byte array
-   * that corresponds to the actual challenge data.
-   */
-  private byte[] validateChallenge(byte[] nonce, byte[] encryptedChallenge)
-    throws GeneralSecurityException {
-=======
   public void close() {
->>>>>>> 4be56606
-
-  }
-<<<<<<< HEAD
-
-  private SecretKeySpec generateKey(String kdf, int iterations, byte[] salt, int keyLength)
-    throws GeneralSecurityException {
-
-    SecretKeyFactory factory = SecretKeyFactory.getInstance(kdf);
-    PBEKeySpec spec = new PBEKeySpec(secret, salt, iterations, keyLength);
-
-    long start = System.nanoTime();
-    SecretKey key = factory.generateSecret(spec);
-    long end = System.nanoTime();
-
-    LOG.debug("Generated key with {} iterations in {} us.", conf.keyFactoryIterations(),
-      (end - start) / 1000);
-
-    return new SecretKeySpec(key.getEncoded(), conf.keyAlgorithm());
+
   }
 
   private byte[] doCipherOp(int mode, byte[] in, boolean isFinal)
@@ -395,6 +302,4 @@
     }
   }
 
-=======
->>>>>>> 4be56606
 }