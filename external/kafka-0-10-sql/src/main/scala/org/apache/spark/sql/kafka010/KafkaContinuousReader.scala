/*
 * Licensed to the Apache Software Foundation (ASF) under one or more
 * contributor license agreements.  See the NOTICE file distributed with
 * this work for additional information regarding copyright ownership.
 * The ASF licenses this file to You under the Apache License, Version 2.0
 * (the "License"); you may not use this file except in compliance with
 * the License.  You may obtain a copy of the License at
 *
 *    http://www.apache.org/licenses/LICENSE-2.0
 *
 * Unless required by applicable law or agreed to in writing, software
 * distributed under the License is distributed on an "AS IS" BASIS,
 * WITHOUT WARRANTIES OR CONDITIONS OF ANY KIND, either express or implied.
 * See the License for the specific language governing permissions and
 * limitations under the License.
 */

package org.apache.spark.sql.kafka010

import java.{util => ju}
import java.util.concurrent.TimeoutException
import java.util.function.Supplier

import org.apache.kafka.clients.consumer.{ConsumerRecord, OffsetOutOfRangeException}
import org.apache.kafka.common.TopicPartition

import org.apache.spark.TaskContext
import org.apache.spark.internal.Logging
import org.apache.spark.sql.SparkSession
import org.apache.spark.sql.catalyst.InternalRow
import org.apache.spark.sql.catalyst.expressions.UnsafeRow
import org.apache.spark.sql.kafka010.KafkaSourceProvider.{INSTRUCTION_FOR_FAIL_ON_DATA_LOSS_FALSE, INSTRUCTION_FOR_FAIL_ON_DATA_LOSS_TRUE}
import org.apache.spark.sql.sources.v2.reader._
import org.apache.spark.sql.sources.v2.reader.streaming.{ContinuousInputPartitionReader, ContinuousReader, Offset, PartitionOffset}
import org.apache.spark.sql.types.StructType

/**
 * A [[ContinuousReader]] for data from kafka.
 *
 * @param offsetReader  a reader used to get kafka offsets. Note that the actual data will be
 *                      read by per-task consumers generated later.
 * @param kafkaParams   String params for per-task Kafka consumers.
 * @param sourceOptions The [[org.apache.spark.sql.sources.v2.DataSourceOptions]] params which
 *                      are not Kafka consumer params.
 * @param metadataPath Path to a directory this reader can use for writing metadata.
 * @param initialOffsets The Kafka offsets to start reading data at.
 * @param failOnDataLoss Flag indicating whether reading should fail in data loss
 *                       scenarios, where some offsets after the specified initial ones can't be
 *                       properly read.
 */
class KafkaContinuousReader(
    offsetReader: KafkaOffsetReader,
    kafkaParams: ju.Map[String, Object],
    sourceOptions: Map[String, String],
    metadataPath: String,
    initialOffsets: KafkaOffsetRangeLimit,
    failOnDataLoss: Boolean)
  extends ContinuousReader with Logging {

  private lazy val session = SparkSession.getActiveSession.get
  private lazy val sc = session.sparkContext

  private val pollTimeoutMs = sourceOptions.getOrElse("kafkaConsumer.pollTimeoutMs", "512").toLong

  // Initialized when creating reader factories. If this diverges from the partitions at the latest
  // offsets, we need to reconfigure.
  // Exposed outside this object only for unit tests.
  @volatile private[sql] var knownPartitions: Set[TopicPartition] = _

  override def readSchema: StructType = KafkaOffsetReader.kafkaSchema

  private var offset: Offset = _
  override def setStartOffset(start: ju.Optional[Offset]): Unit = {
<<<<<<< HEAD
    offset = start.orElse {
      val offsets = initialOffsets match {
        case EarliestOffsetRangeLimit => KafkaSourceOffset(offsetReader.fetchEarliestOffsets())
        case LatestOffsetRangeLimit => KafkaSourceOffset(offsetReader.fetchLatestOffsets(None))
        case SpecificOffsetRangeLimit(p) => offsetReader.fetchSpecificOffsets(p, reportDataLoss)
=======
    offset = start.orElseGet(new Supplier[Offset] {
      override def get(): Offset = {
        val offsets = initialOffsets match {
          case EarliestOffsetRangeLimit => KafkaSourceOffset(offsetReader.fetchEarliestOffsets())
          case LatestOffsetRangeLimit => KafkaSourceOffset(offsetReader.fetchLatestOffsets(None))
          case SpecificOffsetRangeLimit(p) => offsetReader.fetchSpecificOffsets(p, reportDataLoss)
        }
        logInfo(s"Initial offsets: $offsets")
        offsets
>>>>>>> 4be56606
      }
    })
  }

  override def getStartOffset(): Offset = offset

  override def deserializeOffset(json: String): Offset = {
    KafkaSourceOffset(JsonUtils.partitionOffsets(json))
  }

  override def planInputPartitions(): ju.List[InputPartition[InternalRow]] = {
    import scala.collection.JavaConverters._

    val oldStartPartitionOffsets = KafkaSourceOffset.getPartitionOffsets(offset)

    val currentPartitionSet = offsetReader.fetchEarliestOffsets().keySet
    val newPartitions = currentPartitionSet.diff(oldStartPartitionOffsets.keySet)
    val newPartitionOffsets = offsetReader.fetchEarliestOffsets(newPartitions.toSeq)

    val deletedPartitions = oldStartPartitionOffsets.keySet.diff(currentPartitionSet)
    if (deletedPartitions.nonEmpty) {
      reportDataLoss(s"Some partitions were deleted: $deletedPartitions")
    }

    val startOffsets = newPartitionOffsets ++
      oldStartPartitionOffsets.filterKeys(!deletedPartitions.contains(_))
    knownPartitions = startOffsets.keySet

    startOffsets.toSeq.map {
      case (topicPartition, start) =>
        KafkaContinuousInputPartition(
          topicPartition, start, kafkaParams, pollTimeoutMs, failOnDataLoss
        ): InputPartition[InternalRow]
    }.asJava
  }

  /** Stop this source and free any resources it has allocated. */
  def stop(): Unit = synchronized {
    offsetReader.close()
  }

  override def commit(end: Offset): Unit = {}

  override def mergeOffsets(offsets: Array[PartitionOffset]): Offset = {
    val mergedMap = offsets.map {
      case KafkaSourcePartitionOffset(p, o) => Map(p -> o)
    }.reduce(_ ++ _)
    KafkaSourceOffset(mergedMap)
  }

  override def needsReconfiguration(): Boolean = {
    knownPartitions != null && offsetReader.fetchLatestOffsets(None).keySet != knownPartitions
  }

  override def toString(): String = s"KafkaSource[$offsetReader]"

  /**
   * If `failOnDataLoss` is true, this method will throw an `IllegalStateException`.
   * Otherwise, just log a warning.
   */
  private def reportDataLoss(message: String): Unit = {
    if (failOnDataLoss) {
      throw new IllegalStateException(message + s". $INSTRUCTION_FOR_FAIL_ON_DATA_LOSS_TRUE")
    } else {
      logWarning(message + s". $INSTRUCTION_FOR_FAIL_ON_DATA_LOSS_FALSE")
    }
  }
}

/**
 * An input partition for continuous Kafka processing. This will be serialized and transformed
 * into a full reader on executors.
 *
 * @param topicPartition The (topic, partition) pair this task is responsible for.
 * @param startOffset The offset to start reading from within the partition.
 * @param kafkaParams Kafka consumer params to use.
 * @param pollTimeoutMs The timeout for Kafka consumer polling.
 * @param failOnDataLoss Flag indicating whether data reader should fail if some offsets
 *                       are skipped.
 */
case class KafkaContinuousInputPartition(
    topicPartition: TopicPartition,
    startOffset: Long,
    kafkaParams: ju.Map[String, Object],
    pollTimeoutMs: Long,
    failOnDataLoss: Boolean) extends ContinuousInputPartition[InternalRow] {

  override def createContinuousReader(
      offset: PartitionOffset): InputPartitionReader[InternalRow] = {
    val kafkaOffset = offset.asInstanceOf[KafkaSourcePartitionOffset]
    require(kafkaOffset.topicPartition == topicPartition,
      s"Expected topicPartition: $topicPartition, but got: ${kafkaOffset.topicPartition}")
    new KafkaContinuousInputPartitionReader(
      topicPartition, kafkaOffset.partitionOffset, kafkaParams, pollTimeoutMs, failOnDataLoss)
  }

  override def createPartitionReader(): KafkaContinuousInputPartitionReader = {
    new KafkaContinuousInputPartitionReader(
      topicPartition, startOffset, kafkaParams, pollTimeoutMs, failOnDataLoss)
  }
}

/**
 * A per-task data reader for continuous Kafka processing.
 *
 * @param topicPartition The (topic, partition) pair this data reader is responsible for.
 * @param startOffset The offset to start reading from within the partition.
 * @param kafkaParams Kafka consumer params to use.
 * @param pollTimeoutMs The timeout for Kafka consumer polling.
 * @param failOnDataLoss Flag indicating whether data reader should fail if some offsets
 *                       are skipped.
 */
class KafkaContinuousInputPartitionReader(
    topicPartition: TopicPartition,
    startOffset: Long,
    kafkaParams: ju.Map[String, Object],
    pollTimeoutMs: Long,
    failOnDataLoss: Boolean) extends ContinuousInputPartitionReader[InternalRow] {
  private val consumer = KafkaDataConsumer.acquire(topicPartition, kafkaParams, useCache = false)
  private val converter = new KafkaRecordToUnsafeRowConverter

  private var nextKafkaOffset = startOffset
  private var currentRecord: ConsumerRecord[Array[Byte], Array[Byte]] = _

  override def next(): Boolean = {
    var r: ConsumerRecord[Array[Byte], Array[Byte]] = null
    while (r == null) {
      if (TaskContext.get().isInterrupted() || TaskContext.get().isCompleted()) return false
      // Our consumer.get is not interruptible, so we have to set a low poll timeout, leaving
      // interrupt points to end the query rather than waiting for new data that might never come.
      try {
        r = consumer.get(
          nextKafkaOffset,
          untilOffset = Long.MaxValue,
          pollTimeoutMs,
          failOnDataLoss)
      } catch {
        // We didn't read within the timeout. We're supposed to block indefinitely for new data, so
        // swallow and ignore this.
        case _: TimeoutException | _: org.apache.kafka.common.errors.TimeoutException =>

        // This is a failOnDataLoss exception. Retry if nextKafkaOffset is within the data range,
        // or if it's the endpoint of the data range (i.e. the "true" next offset).
        case e: IllegalStateException if e.getCause.isInstanceOf[OffsetOutOfRangeException] =>
          val range = consumer.getAvailableOffsetRange()
          if (range.latest >= nextKafkaOffset && range.earliest <= nextKafkaOffset) {
            // retry
          } else {
            throw e
          }
      }
    }
    nextKafkaOffset = r.offset + 1
    currentRecord = r
    true
  }

  override def get(): UnsafeRow = {
    converter.toUnsafeRow(currentRecord)
  }

  override def getOffset(): KafkaSourcePartitionOffset = {
    KafkaSourcePartitionOffset(topicPartition, nextKafkaOffset)
  }

  override def close(): Unit = {
    consumer.release()
  }
}<|MERGE_RESOLUTION|>--- conflicted
+++ resolved
@@ -71,13 +71,6 @@
 
   private var offset: Offset = _
   override def setStartOffset(start: ju.Optional[Offset]): Unit = {
-<<<<<<< HEAD
-    offset = start.orElse {
-      val offsets = initialOffsets match {
-        case EarliestOffsetRangeLimit => KafkaSourceOffset(offsetReader.fetchEarliestOffsets())
-        case LatestOffsetRangeLimit => KafkaSourceOffset(offsetReader.fetchLatestOffsets(None))
-        case SpecificOffsetRangeLimit(p) => offsetReader.fetchSpecificOffsets(p, reportDataLoss)
-=======
     offset = start.orElseGet(new Supplier[Offset] {
       override def get(): Offset = {
         val offsets = initialOffsets match {
@@ -87,7 +80,6 @@
         }
         logInfo(s"Initial offsets: $offsets")
         offsets
->>>>>>> 4be56606
       }
     })
   }
