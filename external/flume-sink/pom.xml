<?xml version="1.0" encoding="UTF-8"?>
<!--
  ~ Licensed to the Apache Software Foundation (ASF) under one or more
  ~ contributor license agreements.  See the NOTICE file distributed with
  ~ this work for additional information regarding copyright ownership.
  ~ The ASF licenses this file to You under the Apache License, Version 2.0
  ~ (the "License"); you may not use this file except in compliance with
  ~ the License.  You may obtain a copy of the License at
  ~
  ~    http://www.apache.org/licenses/LICENSE-2.0
  ~
  ~ Unless required by applicable law or agreed to in writing, software
  ~ distributed under the License is distributed on an "AS IS" BASIS,
  ~ WITHOUT WARRANTIES OR CONDITIONS OF ANY KIND, either express or implied.
  ~ See the License for the specific language governing permissions and
  ~ limitations under the License.
  -->

<project xmlns="http://maven.apache.org/POM/4.0.0" xmlns:xsi="http://www.w3.org/2001/XMLSchema-instance" xsi:schemaLocation="http://maven.apache.org/POM/4.0.0 http://maven.apache.org/xsd/maven-4.0.0.xsd">
  <modelVersion>4.0.0</modelVersion>
  <parent>
    <groupId>org.apache.spark</groupId>
    <artifactId>spark-parent_2.11</artifactId>
<<<<<<< HEAD
    <version>2.4.0-cdh6.3.2</version>
=======
    <version>2.4.8</version>
>>>>>>> 4be56606
    <relativePath>../../pom.xml</relativePath>
  </parent>

  <artifactId>spark-streaming-flume-sink_2.11</artifactId>
  <properties>
    <sbt.project.name>streaming-flume-sink</sbt.project.name>
  </properties>
  <packaging>jar</packaging>
  <name>Spark Project External Flume Sink</name>
  <url>http://spark.apache.org/</url>

  <dependencies>
    <dependency>
      <groupId>org.apache.flume</groupId>
      <artifactId>flume-ng-sdk</artifactId>
      <exclusions>
        <!-- Guava is excluded to avoid its use in this module. -->
        <exclusion>
          <groupId>com.google.guava</groupId>
          <artifactId>guava</artifactId>
        </exclusion>
        <!--
          Exclude libthrift since the flume poms seem to confuse sbt, which fails to find the
          dependency.
        -->
        <exclusion>
          <groupId>org.apache.thrift</groupId>
          <artifactId>libthrift</artifactId>
        </exclusion>
      </exclusions>
    </dependency>
    <dependency>
      <groupId>org.apache.flume</groupId>
      <artifactId>flume-ng-core</artifactId>
      <exclusions>
        <exclusion>
          <groupId>com.google.guava</groupId>
          <artifactId>guava</artifactId>
        </exclusion>
        <exclusion>
          <groupId>org.apache.thrift</groupId>
          <artifactId>libthrift</artifactId>
        </exclusion>
      </exclusions>
    </dependency>
    <dependency>
      <groupId>org.scala-lang</groupId>
      <artifactId>scala-library</artifactId>
    </dependency>
    <dependency>
      <!-- Add Guava in test scope since flume actually needs it. -->
      <groupId>com.google.guava</groupId>
      <artifactId>guava</artifactId>
      <scope>test</scope>
    </dependency>
    <dependency>
      <!--
        Netty explicitly added in test as it has been excluded from
        Flume dependency (to avoid runtime problems when running with
        Spark) but unit tests need it.
      -->
      <groupId>io.netty</groupId>
      <artifactId>netty</artifactId>
      <scope>test</scope>
    </dependency>
    <dependency>
      <groupId>org.apache.spark</groupId>
      <artifactId>spark-tags_${scala.binary.version}</artifactId>
    </dependency>

    <!--
      This spark-tags test-dep is needed even though it isn't used in this module, otherwise testing-cmds that exclude
      them will yield errors.
    -->
    <dependency>
      <groupId>org.apache.spark</groupId>
      <artifactId>spark-tags_${scala.binary.version}</artifactId>
      <type>test-jar</type>
      <scope>test</scope>
    </dependency>

  </dependencies>
  <build>
    <outputDirectory>target/scala-${scala.binary.version}/classes</outputDirectory>
    <testOutputDirectory>target/scala-${scala.binary.version}/test-classes</testOutputDirectory>
    <plugins>
      <plugin>
        <groupId>org.apache.avro</groupId>
        <artifactId>avro-maven-plugin</artifactId>
        <version>${avro.version}</version>
        <configuration>
          <!-- Generate the output in the same directory as the sbt-avro-plugin -->
          <outputDirectory>${project.basedir}/target/scala-${scala.binary.version}/src_managed/main/compiled_avro</outputDirectory>
        </configuration>
        <executions>
          <execution>
            <phase>generate-sources</phase>
            <goals>
              <goal>idl-protocol</goal>
            </goals>
          </execution>
        </executions>
      </plugin>
      <plugin>
        <groupId>org.apache.maven.plugins</groupId>
        <artifactId>maven-shade-plugin</artifactId>
        <configuration>
          <!-- Disable all relocations defined in the parent pom. -->
          <relocations combine.self="override" />
        </configuration>
      </plugin>
    </plugins>
  </build>
</project><|MERGE_RESOLUTION|>--- conflicted
+++ resolved
@@ -21,11 +21,7 @@
   <parent>
     <groupId>org.apache.spark</groupId>
     <artifactId>spark-parent_2.11</artifactId>
-<<<<<<< HEAD
     <version>2.4.0-cdh6.3.2</version>
-=======
-    <version>2.4.8</version>
->>>>>>> 4be56606
     <relativePath>../../pom.xml</relativePath>
   </parent>
 
@@ -85,10 +81,12 @@
       <!--
         Netty explicitly added in test as it has been excluded from
         Flume dependency (to avoid runtime problems when running with
-        Spark) but unit tests need it.
+        Spark) but unit tests need it. Version of Netty on which
+        Flume 1.4.0 depends on is "3.4.0.Final" .
       -->
       <groupId>io.netty</groupId>
       <artifactId>netty</artifactId>
+      <version>3.4.0.Final</version>
       <scope>test</scope>
     </dependency>
     <dependency>
