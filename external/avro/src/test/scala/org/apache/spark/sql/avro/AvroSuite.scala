--- conflicted
+++ resolved
@@ -534,7 +534,7 @@
     val union2 = spark.read.format("avro").load(testAvro).select("union_float_double").collect()
     assert(
       union2
-        .map(x => java.lang.Double.valueOf(x(0).toString))
+        .map(x => new java.lang.Double(x(0).toString))
         .exists(p => Math.abs(p - Math.PI) < 0.001))
 
     val fixed = spark.read.format("avro").load(testAvro).select("fixed3").collect()
@@ -1409,36 +1409,6 @@
     """.stripMargin)
   }
 
-<<<<<<< HEAD
-  test("CDH-73997: CDH 6.0.x backwards compatibility - implicit imports") {
-    import com.databricks.spark.avro._
-    withTempPath { dir =>
-      spark.read.avro(episodesAvro).write.avro(dir.getAbsolutePath())
-    }
-  }
-
-  test("CDH-73997: CDH 6.0.x backwards compatibility - SchemaConverters") {
-    import com.databricks.spark.avro._
-    withTempDir { dir =>
-      val fields = Seq(new Field("null", Schema.create(Type.NULL), "doc", null))
-      val schema = Schema.createRecord("name", "docs", "namespace", false)
-      schema.setFields(fields.asJava)
-      val datumWriter = new GenericDatumWriter[GenericRecord](schema)
-      val dataFileWriter = new DataFileWriter[GenericRecord](datumWriter)
-      dataFileWriter.create(schema, new File(s"$dir.avro"))
-      val avroRec = new GenericData.Record(schema)
-      avroRec.put("null", null)
-      dataFileWriter.append(avroRec)
-      dataFileWriter.flush()
-      dataFileWriter.close()
-
-      intercept[com.databricks.spark.avro.SchemaConverters.IncompatibleSchemaException] {
-        spark.read.avro(s"$dir.avro")
-      }
-    }
-  }
-
-=======
   test("SPARK-31327: Write Spark version into Avro file metadata") {
     withTempPath { path =>
       spark.range(1).repartition(1).write.format("avro").save(path.getCanonicalPath)
@@ -1450,5 +1420,4 @@
       assert(version === SPARK_VERSION_SHORT)
     }
   }
->>>>>>> 4be56606
 }