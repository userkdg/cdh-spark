<?xml version="1.0" encoding="UTF-8"?>
<!--
  ~ Licensed to the Apache Software Foundation (ASF) under one or more
  ~ contributor license agreements.  See the NOTICE file distributed with
  ~ this work for additional information regarding copyright ownership.
  ~ The ASF licenses this file to You under the Apache License, Version 2.0
  ~ (the "License"); you may not use this file except in compliance with
  ~ the License.  You may obtain a copy of the License at
  ~
  ~    http://www.apache.org/licenses/LICENSE-2.0
  ~
  ~ Unless required by applicable law or agreed to in writing, software
  ~ distributed under the License is distributed on an "AS IS" BASIS,
  ~ WITHOUT WARRANTIES OR CONDITIONS OF ANY KIND, either express or implied.
  ~ See the License for the specific language governing permissions and
  ~ limitations under the License.
  -->

<project xmlns="http://maven.apache.org/POM/4.0.0" xmlns:xsi="http://www.w3.org/2001/XMLSchema-instance" xsi:schemaLocation="http://maven.apache.org/POM/4.0.0 http://maven.apache.org/xsd/maven-4.0.0.xsd">
  <modelVersion>4.0.0</modelVersion>
  <parent>
    <groupId>org.apache.spark</groupId>
    <artifactId>spark-parent_2.11</artifactId>
<<<<<<< HEAD
    <version>2.4.0-cdh6.3.2</version>
=======
    <version>2.4.8</version>
>>>>>>> 4be56606
    <relativePath>../../pom.xml</relativePath>
  </parent>

  <artifactId>spark-streaming-kafka-0-10_2.11</artifactId>
  <properties>
    <sbt.project.name>streaming-kafka-0-10</sbt.project.name>
  </properties>
  <packaging>jar</packaging>
  <name>Spark Integration for Kafka 0.10</name>
  <url>http://spark.apache.org/</url>

  <dependencies>
    <dependency>
      <groupId>org.apache.spark</groupId>
      <artifactId>spark-streaming_${scala.binary.version}</artifactId>
      <version>${project.version}</version>
      <scope>provided</scope>
    </dependency>
    <dependency>
      <groupId>org.apache.spark</groupId>
      <artifactId>spark-core_${scala.binary.version}</artifactId>
      <version>${project.version}</version>
      <type>test-jar</type>
      <scope>test</scope>
    </dependency>
    <dependency>
      <groupId>org.apache.kafka</groupId>
      <artifactId>kafka-clients</artifactId>
      <version>${kafka.version}</version>
    </dependency>
    <dependency>
      <groupId>org.apache.kafka</groupId>
      <artifactId>kafka_${scala.binary.version}</artifactId>
      <version>${kafka.version}</version>
      <scope>test</scope>
      <exclusions>
        <exclusion>
          <groupId>com.fasterxml.jackson.core</groupId>
          <artifactId>jackson-core</artifactId>
        </exclusion>
        <exclusion>
          <groupId>com.fasterxml.jackson.core</groupId>
          <artifactId>jackson-databind</artifactId>
        </exclusion>
        <exclusion>
          <groupId>com.fasterxml.jackson.core</groupId>
          <artifactId>jackson-annotations</artifactId>
        </exclusion>
      </exclusions>
    </dependency>
    <dependency>
      <groupId>net.sf.jopt-simple</groupId>
      <artifactId>jopt-simple</artifactId>
      <version>3.2</version>
      <scope>test</scope>
    </dependency>
    <dependency>
      <groupId>org.scalacheck</groupId>
      <artifactId>scalacheck_${scala.binary.version}</artifactId>
      <scope>test</scope>
    </dependency>
    <dependency>
      <groupId>org.apache.spark</groupId>
      <artifactId>spark-tags_${scala.binary.version}</artifactId>
    </dependency>

    <!--
      This spark-tags test-dep is needed even though it isn't used in this module, otherwise testing-cmds that exclude
      them will yield errors.
    -->
    <dependency>
      <groupId>org.apache.spark</groupId>
      <artifactId>spark-tags_${scala.binary.version}</artifactId>
      <type>test-jar</type>
      <scope>test</scope>
    </dependency>

  </dependencies>

  <build>
    <outputDirectory>target/scala-${scala.binary.version}/classes</outputDirectory>
    <testOutputDirectory>target/scala-${scala.binary.version}/test-classes</testOutputDirectory>
  </build>

</project><|MERGE_RESOLUTION|>--- conflicted
+++ resolved
@@ -21,17 +21,15 @@
   <parent>
     <groupId>org.apache.spark</groupId>
     <artifactId>spark-parent_2.11</artifactId>
-<<<<<<< HEAD
     <version>2.4.0-cdh6.3.2</version>
-=======
-    <version>2.4.8</version>
->>>>>>> 4be56606
     <relativePath>../../pom.xml</relativePath>
   </parent>
 
   <artifactId>spark-streaming-kafka-0-10_2.11</artifactId>
   <properties>
     <sbt.project.name>streaming-kafka-0-10</sbt.project.name>
+    <!-- note that this should be compatible with Kafka brokers version 0.10 and up -->
+    <kafka.version>2.0.0</kafka.version>
   </properties>
   <packaging>jar</packaging>
   <name>Spark Integration for Kafka 0.10</name>
