/*
 * Licensed to the Apache Software Foundation (ASF) under one or more
 * contributor license agreements.  See the NOTICE file distributed with
 * this work for additional information regarding copyright ownership.
 * The ASF licenses this file to You under the Apache License, Version 2.0
 * (the "License"); you may not use this file except in compliance with
 * the License.  You may obtain a copy of the License at
 *
 *    http://www.apache.org/licenses/LICENSE-2.0
 *
 * Unless required by applicable law or agreed to in writing, software
 * distributed under the License is distributed on an "AS IS" BASIS,
 * WITHOUT WARRANTIES OR CONDITIONS OF ANY KIND, either express or implied.
 * See the License for the specific language governing permissions and
 * limitations under the License.
 */

package org.apache.spark.sql.execution.datasources.orc

<<<<<<< HEAD
=======
import org.apache.orc.storage.common.`type`.HiveDecimal
import org.apache.orc.storage.ql.io.sarg.{PredicateLeaf, SearchArgument}
import org.apache.orc.storage.ql.io.sarg.SearchArgument.Builder
import org.apache.orc.storage.ql.io.sarg.SearchArgumentFactory.newBuilder
import org.apache.orc.storage.serde2.io.HiveDecimalWritable

>>>>>>> 4be56606
import org.apache.spark.sql.sources.{And, Filter}
import org.apache.spark.sql.types._

/**
 * Helper object for building ORC `SearchArgument`s, which are used for ORC predicate push-down.
 *
 * Due to limitation of ORC `SearchArgument` builder, we had to end up with a pretty weird double-
 * checking pattern when converting `And`/`Or`/`Not` filters.
 *
 * An ORC `SearchArgument` must be built in one pass using a single builder.  For example, you can't
 * build `a = 1` and `b = 2` first, and then combine them into `a = 1 AND b = 2`.  This is quite
 * different from the cases in Spark SQL or Parquet, where complex filters can be easily built using
 * existing simpler ones.
 *
 * The annoying part is that, `SearchArgument` builder methods like `startAnd()`, `startOr()`, and
 * `startNot()` mutate internal state of the builder instance.  This forces us to translate all
 * convertible filters with a single builder instance. However, before actually converting a filter,
 * we've no idea whether it can be recognized by ORC or not. Thus, when an inconvertible filter is
 * found, we may already end up with a builder whose internal state is inconsistent.
 *
 * For example, to convert an `And` filter with builder `b`, we call `b.startAnd()` first, and then
 * try to convert its children.  Say we convert `left` child successfully, but find that `right`
 * child is inconvertible.  Alas, `b.startAnd()` call can't be rolled back, and `b` is inconsistent
 * now.
 *
 * The workaround employed here is that, for `And`/`Or`/`Not`, we first try to convert their
 * children with brand new builders, and only do the actual conversion with the right builder
 * instance when the children are proven to be convertible.
 *
 * P.S.: Hive seems to use `SearchArgument` together with `ExprNodeGenericFuncDesc` only.  Usage of
 * builder methods mentioned above can only be found in test code, where all tested filters are
 * known to be convertible.
 */
private[sql] object OrcFilters {
  private[sql] def buildTree(filters: Seq[Filter]): Option[Filter] = {
    filters match {
      case Seq() => None
      case Seq(filter) => Some(filter)
      case Seq(filter1, filter2) => Some(And(filter1, filter2))
      case _ => // length > 2
        val (left, right) = filters.splitAt(filters.length / 2)
        Some(And(buildTree(left).get, buildTree(right).get))
    }
  }
<<<<<<< HEAD
=======

  // Since ORC 1.5.0 (ORC-323), we need to quote for column names with `.` characters
  // in order to distinguish predicate pushdown for nested columns.
  private def quoteAttributeNameIfNeeded(name: String) : String = {
    if (!name.contains("`") && name.contains(".")) {
      s"`$name`"
    } else {
      name
    }
  }

  /**
   * Create ORC filter as a SearchArgument instance.
   */
  def createFilter(schema: StructType, filters: Seq[Filter]): Option[SearchArgument] = {
    val dataTypeMap = schema.map(f => f.name -> f.dataType).toMap

    // First, tries to convert each filter individually to see whether it's convertible, and then
    // collect all convertible ones to build the final `SearchArgument`.
    val convertibleFilters = for {
      filter <- filters
      _ <- buildSearchArgument(dataTypeMap, filter, newBuilder)
    } yield filter

    for {
      // Combines all convertible filters using `And` to produce a single conjunction
      conjunction <- buildTree(convertibleFilters)
      // Then tries to build a single ORC `SearchArgument` for the conjunction predicate
      builder <- buildSearchArgument(dataTypeMap, conjunction, newBuilder)
    } yield builder.build()
  }

  /**
   * Return true if this is a searchable type in ORC.
   * Both CharType and VarcharType are cleaned at AstBuilder.
   */
  private def isSearchableType(dataType: DataType) = dataType match {
    case BinaryType => false
    case _: AtomicType => true
    case _ => false
  }

  /**
   * Get PredicateLeafType which is corresponding to the given DataType.
   */
  private def getPredicateLeafType(dataType: DataType) = dataType match {
    case BooleanType => PredicateLeaf.Type.BOOLEAN
    case ByteType | ShortType | IntegerType | LongType => PredicateLeaf.Type.LONG
    case FloatType | DoubleType => PredicateLeaf.Type.FLOAT
    case StringType => PredicateLeaf.Type.STRING
    case DateType => PredicateLeaf.Type.DATE
    case TimestampType => PredicateLeaf.Type.TIMESTAMP
    case _: DecimalType => PredicateLeaf.Type.DECIMAL
    case _ => throw new UnsupportedOperationException(s"DataType: ${dataType.catalogString}")
  }

  /**
   * Cast literal values for filters.
   *
   * We need to cast to long because ORC raises exceptions
   * at 'checkLiteralType' of SearchArgumentImpl.java.
   */
  private def castLiteralValue(value: Any, dataType: DataType): Any = dataType match {
    case ByteType | ShortType | IntegerType | LongType =>
      value.asInstanceOf[Number].longValue
    case FloatType | DoubleType =>
      value.asInstanceOf[Number].doubleValue()
    case _: DecimalType =>
      new HiveDecimalWritable(HiveDecimal.create(value.asInstanceOf[java.math.BigDecimal]))
    case _ => value
  }

  /**
   * Build a SearchArgument and return the builder so far.
   */
  private def buildSearchArgument(
      dataTypeMap: Map[String, DataType],
      expression: Filter,
      builder: Builder): Option[Builder] = {
    def getType(attribute: String): PredicateLeaf.Type =
      getPredicateLeafType(dataTypeMap(attribute))

    import org.apache.spark.sql.sources._

    expression match {
      case And(left, right) =>
        // At here, it is not safe to just convert one side if we do not understand the
        // other side. Here is an example used to explain the reason.
        // Let's say we have NOT(a = 2 AND b in ('1')) and we do not understand how to
        // convert b in ('1'). If we only convert a = 2, we will end up with a filter
        // NOT(a = 2), which will generate wrong results.
        // Pushing one side of AND down is only safe to do at the top level.
        // You can see ParquetRelation's initializeLocalJobFunc method as an example.
        for {
          _ <- buildSearchArgument(dataTypeMap, left, newBuilder)
          _ <- buildSearchArgument(dataTypeMap, right, newBuilder)
          lhs <- buildSearchArgument(dataTypeMap, left, builder.startAnd())
          rhs <- buildSearchArgument(dataTypeMap, right, lhs)
        } yield rhs.end()

      case Or(left, right) =>
        for {
          _ <- buildSearchArgument(dataTypeMap, left, newBuilder)
          _ <- buildSearchArgument(dataTypeMap, right, newBuilder)
          lhs <- buildSearchArgument(dataTypeMap, left, builder.startOr())
          rhs <- buildSearchArgument(dataTypeMap, right, lhs)
        } yield rhs.end()

      case Not(child) =>
        for {
          _ <- buildSearchArgument(dataTypeMap, child, newBuilder)
          negate <- buildSearchArgument(dataTypeMap, child, builder.startNot())
        } yield negate.end()

      // NOTE: For all case branches dealing with leaf predicates below, the additional `startAnd()`
      // call is mandatory.  ORC `SearchArgument` builder requires that all leaf predicates must be
      // wrapped by a "parent" predicate (`And`, `Or`, or `Not`).

      case EqualTo(attribute, value) if isSearchableType(dataTypeMap(attribute)) =>
        val quotedName = quoteAttributeNameIfNeeded(attribute)
        val castedValue = castLiteralValue(value, dataTypeMap(attribute))
        Some(builder.startAnd().equals(quotedName, getType(attribute), castedValue).end())

      case EqualNullSafe(attribute, value) if isSearchableType(dataTypeMap(attribute)) =>
        val quotedName = quoteAttributeNameIfNeeded(attribute)
        val castedValue = castLiteralValue(value, dataTypeMap(attribute))
        Some(builder.startAnd().nullSafeEquals(quotedName, getType(attribute), castedValue).end())

      case LessThan(attribute, value) if isSearchableType(dataTypeMap(attribute)) =>
        val quotedName = quoteAttributeNameIfNeeded(attribute)
        val castedValue = castLiteralValue(value, dataTypeMap(attribute))
        Some(builder.startAnd().lessThan(quotedName, getType(attribute), castedValue).end())

      case LessThanOrEqual(attribute, value) if isSearchableType(dataTypeMap(attribute)) =>
        val quotedName = quoteAttributeNameIfNeeded(attribute)
        val castedValue = castLiteralValue(value, dataTypeMap(attribute))
        Some(builder.startAnd().lessThanEquals(quotedName, getType(attribute), castedValue).end())

      case GreaterThan(attribute, value) if isSearchableType(dataTypeMap(attribute)) =>
        val quotedName = quoteAttributeNameIfNeeded(attribute)
        val castedValue = castLiteralValue(value, dataTypeMap(attribute))
        Some(builder.startNot().lessThanEquals(quotedName, getType(attribute), castedValue).end())

      case GreaterThanOrEqual(attribute, value) if isSearchableType(dataTypeMap(attribute)) =>
        val quotedName = quoteAttributeNameIfNeeded(attribute)
        val castedValue = castLiteralValue(value, dataTypeMap(attribute))
        Some(builder.startNot().lessThan(quotedName, getType(attribute), castedValue).end())

      case IsNull(attribute) if isSearchableType(dataTypeMap(attribute)) =>
        val quotedName = quoteAttributeNameIfNeeded(attribute)
        Some(builder.startAnd().isNull(quotedName, getType(attribute)).end())

      case IsNotNull(attribute) if isSearchableType(dataTypeMap(attribute)) =>
        val quotedName = quoteAttributeNameIfNeeded(attribute)
        Some(builder.startNot().isNull(quotedName, getType(attribute)).end())

      case In(attribute, values) if isSearchableType(dataTypeMap(attribute)) =>
        val quotedName = quoteAttributeNameIfNeeded(attribute)
        val castedValues = values.map(v => castLiteralValue(v, dataTypeMap(attribute)))
        Some(builder.startAnd().in(quotedName, getType(attribute),
          castedValues.map(_.asInstanceOf[AnyRef]): _*).end())

      case _ => None
    }
  }
>>>>>>> 4be56606
}<|MERGE_RESOLUTION|>--- conflicted
+++ resolved
@@ -17,15 +17,12 @@
 
 package org.apache.spark.sql.execution.datasources.orc
 
-<<<<<<< HEAD
-=======
 import org.apache.orc.storage.common.`type`.HiveDecimal
 import org.apache.orc.storage.ql.io.sarg.{PredicateLeaf, SearchArgument}
 import org.apache.orc.storage.ql.io.sarg.SearchArgument.Builder
 import org.apache.orc.storage.ql.io.sarg.SearchArgumentFactory.newBuilder
 import org.apache.orc.storage.serde2.io.HiveDecimalWritable
 
->>>>>>> 4be56606
 import org.apache.spark.sql.sources.{And, Filter}
 import org.apache.spark.sql.types._
 
@@ -70,8 +67,6 @@
         Some(And(buildTree(left).get, buildTree(right).get))
     }
   }
-<<<<<<< HEAD
-=======
 
   // Since ORC 1.5.0 (ORC-323), we need to quote for column names with `.` characters
   // in order to distinguish predicate pushdown for nested columns.
@@ -237,5 +232,4 @@
       case _ => None
     }
   }
->>>>>>> 4be56606
 }