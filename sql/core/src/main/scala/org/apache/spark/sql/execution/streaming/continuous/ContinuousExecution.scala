--- conflicted
+++ resolved
@@ -258,17 +258,8 @@
       epochUpdateThread.start()
 
       reportTimeTaken("runContinuous") {
-<<<<<<< HEAD
-        SQLExecution.withNewExecutionId(
-          sparkSessionForQuery, lastExecution) {
-          // Materialize `executedPlan` so that accessing it when `toRdd` is running doesn't need to
-          // wait for a lock
-          lastExecution.executedPlan
-          lastExecution.toRdd
-=======
         SQLExecution.withNewExecutionId(sparkSessionForQuery, lastExecution) {
           lastExecution.executedPlan.execute()
->>>>>>> 4be56606
         }
       }
     } catch {
