--- conflicted
+++ resolved
@@ -204,14 +204,6 @@
     }
   }
 
-<<<<<<< HEAD
-  private val doParse = if (requiredSchema.nonEmpty) {
-    (input: String) => convert(tokenizer.parseLine(input))
-  } else {
-    // If `columnPruning` enabled and partition attributes scanned only,
-    // `schema` gets empty.
-    (_: String) => InternalRow.empty
-=======
   private val doParse = if (options.columnPruning && requiredSchema.isEmpty) {
     // If `columnPruning` enabled and partition attributes scanned only,
     // `schema` gets empty.
@@ -219,7 +211,6 @@
   } else {
     // parse if the columnPruning is disabled or requiredSchema is nonEmpty
     (input: String) => convert(tokenizer.parseLine(input))
->>>>>>> 4be56606
   }
 
   /**
