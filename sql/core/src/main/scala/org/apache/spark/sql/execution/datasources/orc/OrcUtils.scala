/*
 * Licensed to the Apache Software Foundation (ASF) under one or more
 * contributor license agreements.  See the NOTICE file distributed with
 * this work for additional information regarding copyright ownership.
 * The ASF licenses this file to You under the Apache License, Version 2.0
 * (the "License"); you may not use this file except in compliance with
 * the License.  You may obtain a copy of the License at
 *
 *    http://www.apache.org/licenses/LICENSE-2.0
 *
 * Unless required by applicable law or agreed to in writing, software
 * distributed under the License is distributed on an "AS IS" BASIS,
 * WITHOUT WARRANTIES OR CONDITIONS OF ANY KIND, either express or implied.
 * See the License for the specific language governing permissions and
 * limitations under the License.
 */

package org.apache.spark.sql.execution.datasources.orc

import java.nio.charset.StandardCharsets.UTF_8
import java.util.Locale

import scala.collection.JavaConverters._

import org.apache.hadoop.conf.Configuration
import org.apache.hadoop.fs.{FileStatus, Path}
<<<<<<< HEAD
=======
import org.apache.orc.{OrcFile, Reader, TypeDescription, Writer}
>>>>>>> 4be56606

import org.apache.spark.{SPARK_VERSION_SHORT, SparkException}
import org.apache.spark.deploy.SparkHadoopUtil
import org.apache.spark.internal.Logging
import org.apache.spark.sql.{SPARK_VERSION_METADATA_KEY, SparkSession}
import org.apache.spark.sql.catalyst.analysis.caseSensitiveResolution
import org.apache.spark.sql.catalyst.parser.CatalystSqlParser
import org.apache.spark.sql.types._

object OrcUtils extends Logging {

  // The extensions for ORC compression codecs
  val extensionsForCompressionCodecNames = Map(
    "NONE" -> "",
    "SNAPPY" -> ".snappy",
    "ZLIB" -> ".zlib",
    "LZO" -> ".lzo")

  def listOrcFiles(pathStr: String, conf: Configuration): Seq[Path] = {
    val origPath = new Path(pathStr)
    val fs = origPath.getFileSystem(conf)
    val paths = SparkHadoopUtil.get.listLeafStatuses(fs, origPath)
      .filterNot(_.isDirectory)
      .map(_.getPath)
      .filterNot(_.getName.startsWith("_"))
      .filterNot(_.getName.startsWith("."))
    paths
  }
<<<<<<< HEAD
=======

  def readSchema(file: Path, conf: Configuration, ignoreCorruptFiles: Boolean)
      : Option[TypeDescription] = {
    val fs = file.getFileSystem(conf)
    val readerOptions = OrcFile.readerOptions(conf).filesystem(fs)
    try {
      val reader = OrcFile.createReader(file, readerOptions)
      val schema = reader.getSchema
      if (schema.getFieldNames.size == 0) {
        None
      } else {
        Some(schema)
      }
    } catch {
      case e: org.apache.orc.FileFormatException =>
        if (ignoreCorruptFiles) {
          logWarning(s"Skipped the footer in the corrupted file: $file", e)
          None
        } else {
          throw new SparkException(s"Could not read footer for file: $file", e)
        }
    }
  }

  def readSchema(sparkSession: SparkSession, files: Seq[FileStatus], options: Map[String, String])
      : Option[StructType] = {
    val ignoreCorruptFiles = sparkSession.sessionState.conf.ignoreCorruptFiles
    val conf = sparkSession.sessionState.newHadoopConfWithOptions(options)
    // TODO: We need to support merge schema. Please see SPARK-11412.
    files.toIterator.map(file => readSchema(file.getPath, conf, ignoreCorruptFiles)).collectFirst {
      case Some(schema) =>
        logDebug(s"Reading schema from file $files, got Hive schema string: $schema")
        CatalystSqlParser.parseDataType(schema.toString).asInstanceOf[StructType]
    }
  }

  /**
   * Returns the requested column ids from the given ORC file. Column id can be -1, which means the
   * requested column doesn't exist in the ORC file. Returns None if the given ORC file is empty.
   */
  def requestedColumnIds(
      isCaseSensitive: Boolean,
      dataSchema: StructType,
      requiredSchema: StructType,
      reader: Reader,
      conf: Configuration): Option[Array[Int]] = {
    val orcFieldNames = reader.getSchema.getFieldNames.asScala
    if (orcFieldNames.isEmpty) {
      // SPARK-8501: Some old empty ORC files always have an empty schema stored in their footer.
      None
    } else {
      if (orcFieldNames.forall(_.startsWith("_col"))) {
        // This is a ORC file written by Hive, no field names in the physical schema, assume the
        // physical schema maps to the data scheme by index.
        assert(orcFieldNames.length <= dataSchema.length, "The given data schema " +
          s"${dataSchema.catalogString} has less fields than the actual ORC physical schema, " +
          "no idea which columns were dropped, fail to read.")
        Some(requiredSchema.fieldNames.map { name =>
          val index = dataSchema.fieldIndex(name)
          if (index < orcFieldNames.length) {
            index
          } else {
            -1
          }
        })
      } else {
        if (isCaseSensitive) {
          Some(requiredSchema.fieldNames.map { name =>
            orcFieldNames.indexWhere(caseSensitiveResolution(_, name))
          })
        } else {
          // Do case-insensitive resolution only if in case-insensitive mode
          val caseInsensitiveOrcFieldMap =
            orcFieldNames.zipWithIndex.groupBy(_._1.toLowerCase(Locale.ROOT))
          Some(requiredSchema.fieldNames.map { requiredFieldName =>
            caseInsensitiveOrcFieldMap
              .get(requiredFieldName.toLowerCase(Locale.ROOT))
              .map { matchedOrcFields =>
                if (matchedOrcFields.size > 1) {
                  // Need to fail if there is ambiguity, i.e. more than one field is matched.
                  val matchedOrcFieldsString = matchedOrcFields.map(_._1).mkString("[", ", ", "]")
                  throw new RuntimeException(s"""Found duplicate field(s) "$requiredFieldName": """
                    + s"$matchedOrcFieldsString in case-insensitive mode")
                } else {
                  matchedOrcFields.head._2
                }
              }.getOrElse(-1)
          })
        }
      }
    }
  }

  /**
   * Add a metadata specifying Spark version.
   */
  def addSparkVersionMetadata(writer: Writer): Unit = {
    writer.addUserMetadata(SPARK_VERSION_METADATA_KEY, UTF_8.encode(SPARK_VERSION_SHORT))
  }
>>>>>>> 4be56606
}<|MERGE_RESOLUTION|>--- conflicted
+++ resolved
@@ -24,10 +24,7 @@
 
 import org.apache.hadoop.conf.Configuration
 import org.apache.hadoop.fs.{FileStatus, Path}
-<<<<<<< HEAD
-=======
 import org.apache.orc.{OrcFile, Reader, TypeDescription, Writer}
->>>>>>> 4be56606
 
 import org.apache.spark.{SPARK_VERSION_SHORT, SparkException}
 import org.apache.spark.deploy.SparkHadoopUtil
@@ -56,8 +53,6 @@
       .filterNot(_.getName.startsWith("."))
     paths
   }
-<<<<<<< HEAD
-=======
 
   def readSchema(file: Path, conf: Configuration, ignoreCorruptFiles: Boolean)
       : Option[TypeDescription] = {
@@ -157,5 +152,4 @@
   def addSparkVersionMetadata(writer: Writer): Unit = {
     writer.addUserMetadata(SPARK_VERSION_METADATA_KEY, UTF_8.encode(SPARK_VERSION_SHORT))
   }
->>>>>>> 4be56606
 }