--- conflicted
+++ resolved
@@ -20,8 +20,9 @@
 import java.nio.ByteBuffer;
 import java.nio.ByteOrder;
 
+import org.apache.parquet.bytes.ByteBufferInputStream;
+import org.apache.parquet.io.ParquetDecodingException;
 import org.apache.spark.sql.execution.vectorized.WritableColumnVector;
-import org.apache.spark.unsafe.Platform;
 
 import org.apache.parquet.column.values.ValuesReader;
 import org.apache.parquet.io.api.Binary;
@@ -30,29 +31,18 @@
  * An implementation of the Parquet PLAIN decoder that supports the vectorized interface.
  */
 public class VectorizedPlainValuesReader extends ValuesReader implements VectorizedValuesReader {
-  private byte[] buffer;
-  private int offset;
-  private int bitOffset; // Only used for booleans.
-  private ByteBuffer byteBuffer; // used to wrap the byte array buffer
-
-  private static final boolean bigEndianPlatform =
-    ByteOrder.nativeOrder().equals(ByteOrder.BIG_ENDIAN);
+  private ByteBufferInputStream in = null;
+
+  // Only used for booleans.
+  private int bitOffset;
+  private byte currentByte = 0;
 
   public VectorizedPlainValuesReader() {
   }
 
   @Override
-  public void initFromPage(int valueCount, ByteBuffer page, int start) {
-    throw new UnsupportedOperationException();
-  }
-
-  @Override
-  public void initFromPage(int valueCount, byte[] bytes, int offset) throws IOException {
-    this.buffer = bytes;
-    this.offset = offset + Platform.BYTE_ARRAY_OFFSET;
-    if (bigEndianPlatform) {
-      byteBuffer = ByteBuffer.wrap(bytes).order(ByteOrder.LITTLE_ENDIAN);
-    }
+  public void initFromPage(int valueCount, ByteBufferInputStream in) throws IOException {
+    this.in = in;
   }
 
   @Override
@@ -68,24 +58,46 @@
     }
   }
 
+  private ByteBuffer getBuffer(int length) {
+    try {
+      return in.slice(length).order(ByteOrder.LITTLE_ENDIAN);
+    } catch (IOException e) {
+      throw new ParquetDecodingException("Failed to read " + length + " bytes", e);
+    }
+  }
+
   @Override
   public final void readIntegers(int total, WritableColumnVector c, int rowId) {
-    c.putIntsLittleEndian(rowId, total, buffer, offset - Platform.BYTE_ARRAY_OFFSET);
-    offset += 4 * total;
+    int requiredBytes = total * 4;
+    ByteBuffer buffer = getBuffer(requiredBytes);
+
+    if (buffer.hasArray()) {
+      int offset = buffer.arrayOffset() + buffer.position();
+      c.putIntsLittleEndian(rowId, total, buffer.array(), offset);
+    } else {
+      for (int i = 0; i < total; i += 1) {
+        c.putInt(rowId + i, buffer.getInt());
+      }
+    }
   }
 
   @Override
   public final void readLongs(int total, WritableColumnVector c, int rowId) {
-    c.putLongsLittleEndian(rowId, total, buffer, offset - Platform.BYTE_ARRAY_OFFSET);
-    offset += 8 * total;
+    int requiredBytes = total * 8;
+    ByteBuffer buffer = getBuffer(requiredBytes);
+
+    if (buffer.hasArray()) {
+      int offset = buffer.arrayOffset() + buffer.position();
+      c.putLongsLittleEndian(rowId, total, buffer.array(), offset);
+    } else {
+      for (int i = 0; i < total; i += 1) {
+        c.putLong(rowId + i, buffer.getLong());
+      }
+    }
   }
 
   @Override
   public final void readFloats(int total, WritableColumnVector c, int rowId) {
-<<<<<<< HEAD
-    c.putFloats(rowId, total, buffer, offset - Platform.BYTE_ARRAY_OFFSET);
-    offset += 4 * total;
-=======
     int requiredBytes = total * 4;
     ByteBuffer buffer = getBuffer(requiredBytes);
 
@@ -97,15 +109,10 @@
         c.putFloat(rowId + i, buffer.getFloat());
       }
     }
->>>>>>> 4be56606
   }
 
   @Override
   public final void readDoubles(int total, WritableColumnVector c, int rowId) {
-<<<<<<< HEAD
-    c.putDoubles(rowId, total, buffer, offset - Platform.BYTE_ARRAY_OFFSET);
-    offset += 8 * total;
-=======
     int requiredBytes = total * 8;
     ByteBuffer buffer = getBuffer(requiredBytes);
 
@@ -117,94 +124,91 @@
         c.putDouble(rowId + i, buffer.getDouble());
       }
     }
->>>>>>> 4be56606
   }
 
   @Override
   public final void readBytes(int total, WritableColumnVector c, int rowId) {
-    for (int i = 0; i < total; i++) {
-      // Bytes are stored as a 4-byte little endian int. Just read the first byte.
-      // TODO: consider pushing this in ColumnVector by adding a readBytes with a stride.
-      c.putByte(rowId + i, Platform.getByte(buffer, offset));
-      offset += 4;
+    // Bytes are stored as a 4-byte little endian int. Just read the first byte.
+    // TODO: consider pushing this in ColumnVector by adding a readBytes with a stride.
+    int requiredBytes = total * 4;
+    ByteBuffer buffer = getBuffer(requiredBytes);
+
+    for (int i = 0; i < total; i += 1) {
+      c.putByte(rowId + i, buffer.get());
+      // skip the next 3 bytes
+      buffer.position(buffer.position() + 3);
     }
   }
 
   @Override
   public final boolean readBoolean() {
-    byte b = Platform.getByte(buffer, offset);
-    boolean v = (b & (1 << bitOffset)) != 0;
+    // TODO: vectorize decoding and keep boolean[] instead of currentByte
+    if (bitOffset == 0) {
+      try {
+        currentByte = (byte) in.read();
+      } catch (IOException e) {
+        throw new ParquetDecodingException("Failed to read a byte", e);
+      }
+    }
+
+    boolean v = (currentByte & (1 << bitOffset)) != 0;
     bitOffset += 1;
     if (bitOffset == 8) {
       bitOffset = 0;
-      offset++;
     }
     return v;
   }
 
   @Override
   public final int readInteger() {
-    int v = Platform.getInt(buffer, offset);
-    if (bigEndianPlatform) {
-      v = java.lang.Integer.reverseBytes(v);
-    }
-    offset += 4;
-    return v;
+    return getBuffer(4).getInt();
   }
 
   @Override
   public final long readLong() {
-    long v = Platform.getLong(buffer, offset);
-    if (bigEndianPlatform) {
-      v = java.lang.Long.reverseBytes(v);
-    }
-    offset += 8;
-    return v;
+    return getBuffer(8).getLong();
   }
 
   @Override
   public final byte readByte() {
-    return (byte)readInteger();
+    return (byte) readInteger();
   }
 
   @Override
   public final float readFloat() {
-    float v;
-    if (!bigEndianPlatform) {
-      v = Platform.getFloat(buffer, offset);
-    } else {
-      v = byteBuffer.getFloat(offset - Platform.BYTE_ARRAY_OFFSET);
-    }
-    offset += 4;
-    return v;
+    return getBuffer(4).getFloat();
   }
 
   @Override
   public final double readDouble() {
-    double v;
-    if (!bigEndianPlatform) {
-      v = Platform.getDouble(buffer, offset);
-    } else {
-      v = byteBuffer.getDouble(offset - Platform.BYTE_ARRAY_OFFSET);
-    }
-    offset += 8;
-    return v;
+    return getBuffer(8).getDouble();
   }
 
   @Override
   public final void readBinary(int total, WritableColumnVector v, int rowId) {
     for (int i = 0; i < total; i++) {
       int len = readInteger();
-      int start = offset;
-      offset += len;
-      v.putByteArray(rowId + i, buffer, start - Platform.BYTE_ARRAY_OFFSET, len);
+      ByteBuffer buffer = getBuffer(len);
+      if (buffer.hasArray()) {
+        v.putByteArray(rowId + i, buffer.array(), buffer.arrayOffset() + buffer.position(), len);
+      } else {
+        byte[] bytes = new byte[len];
+        buffer.get(bytes);
+        v.putByteArray(rowId + i, bytes);
+      }
     }
   }
 
   @Override
   public final Binary readBinary(int len) {
-    Binary result = Binary.fromConstantByteArray(buffer, offset - Platform.BYTE_ARRAY_OFFSET, len);
-    offset += len;
-    return result;
+    ByteBuffer buffer = getBuffer(len);
+    if (buffer.hasArray()) {
+      return Binary.fromConstantByteArray(
+          buffer.array(), buffer.arrayOffset() + buffer.position(), len);
+    } else {
+      byte[] bytes = new byte[len];
+      buffer.get(bytes);
+      return Binary.fromConstantByteArray(bytes);
+    }
   }
 }