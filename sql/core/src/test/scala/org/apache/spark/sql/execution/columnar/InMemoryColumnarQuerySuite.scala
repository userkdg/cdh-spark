--- conflicted
+++ resolved
@@ -19,8 +19,6 @@
 
 import java.nio.charset.StandardCharsets
 import java.sql.{Date, Timestamp}
-
-import org.apache.hadoop.fs.{FileSystem, Path}
 
 import org.apache.spark.sql.{DataFrame, QueryTest, Row}
 import org.apache.spark.sql.catalyst.expressions.{AttributeReference, AttributeSet, In}
@@ -510,18 +508,8 @@
           val inMemoryRelation = dfFromFile.queryExecution.optimizedPlan.collect {
             case plan: InMemoryRelation => plan
           }.head
-
-          // Save the size of the generated files for later checks.
-          val path = new Path(workDirPath)
-          val fs = path.getFileSystem(spark.sessionState.newHadoopConf())
-          val expectedSize = fs.listStatus(path).map(_.getLen()).sum
-
           // InMemoryRelation's stats is file size before the underlying RDD is materialized
-<<<<<<< HEAD
-          assert(inMemoryRelation.computeStats().sizeInBytes === expectedSize)
-=======
           assert(inMemoryRelation.computeStats().sizeInBytes === 868)
->>>>>>> 4be56606
 
           // InMemoryRelation's stats is updated after materializing RDD
           dfFromFile.collect()
@@ -534,11 +522,7 @@
 
           // Even CBO enabled, InMemoryRelation's stats keeps as the file size before table's stats
           // is calculated
-<<<<<<< HEAD
-          assert(inMemoryRelation2.computeStats().sizeInBytes === expectedSize)
-=======
           assert(inMemoryRelation2.computeStats().sizeInBytes === 868)
->>>>>>> 4be56606
 
           // InMemoryRelation's stats should be updated after calculating stats of the table
           // clear cache to simulate a fresh environment
