--- conflicted
+++ resolved
@@ -132,15 +132,10 @@
 
     val deserializedHadoopRDD = hadoopRDD.mapPartitions { iter =>
       val hconf = broadcastedHadoopConf.value.value
-<<<<<<< HEAD
-      val deserializer = deserializerClass.getConstructor().newInstance()
-      deserializer.initialize(hconf, localTableDesc.getProperties)
-=======
       val deserializer = deserializerClass.newInstance()
       DeserializerLock.synchronized {
         deserializer.initialize(hconf, localTableDesc.getProperties)
       }
->>>>>>> 4be56606
       HadoopTableReader.fillObject(iter, deserializer, attrsWithIndex, mutableRow, deserializer)
     }
 
@@ -252,7 +247,7 @@
       val localTableDesc = tableDesc
       createHadoopRdd(localTableDesc, inputPathStr, ifc).mapPartitions { iter =>
         val hconf = broadcastedHiveConf.value.value
-        val deserializer = localDeserializer.getConstructor().newInstance()
+        val deserializer = localDeserializer.newInstance()
         // SPARK-13709: For SerDes like AvroSerDe, some essential information (e.g. Avro schema
         // information) may be defined in table properties. Here we should merge table properties
         // and partition properties before initializing the deserializer. Note that partition
@@ -266,15 +261,10 @@
           deserializer.initialize(hconf, props)
         }
         // get the table deserializer
-<<<<<<< HEAD
-        val tableSerDe = localTableDesc.getDeserializerClass.getConstructor().newInstance()
-        tableSerDe.initialize(hconf, localTableDesc.getProperties)
-=======
         val tableSerDe = localTableDesc.getDeserializerClass.newInstance()
         DeserializerLock.synchronized {
           tableSerDe.initialize(hconf, localTableDesc.getProperties)
         }
->>>>>>> 4be56606
 
         // fill the non partition key attributes
         HadoopTableReader.fillObject(iter, deserializer, nonPartitionKeyAttrs,
