/*
 * Licensed to the Apache Software Foundation (ASF) under one or more
 * contributor license agreements.  See the NOTICE file distributed with
 * this work for additional information regarding copyright ownership.
 * The ASF licenses this file to You under the Apache License, Version 2.0
 * (the "License"); you may not use this file except in compliance with
 * the License.  You may obtain a copy of the License at
 *
 *    http://www.apache.org/licenses/LICENSE-2.0
 *
 * Unless required by applicable law or agreed to in writing, software
 * distributed under the License is distributed on an "AS IS" BASIS,
 * WITHOUT WARRANTIES OR CONDITIONS OF ANY KIND, either express or implied.
 * See the License for the specific language governing permissions and
 * limitations under the License.
 */

package org.apache.spark.sql.hive.execution

import scala.util.control.NonFatal

import org.apache.spark.sql.{AnalysisException, Row, SaveMode, SparkSession}
import org.apache.spark.sql.catalyst.catalog.{CatalogTable, SessionCatalog}
import org.apache.spark.sql.catalyst.plans.logical.LogicalPlan
import org.apache.spark.sql.execution.SparkPlan
import org.apache.spark.sql.execution.command.{DataWritingCommand, DDLUtils}
import org.apache.spark.sql.execution.datasources.{HadoopFsRelation, InsertIntoHadoopFsRelationCommand, LogicalRelation}
import org.apache.spark.sql.hive.HiveSessionCatalog

trait CreateHiveTableAsSelectBase extends DataWritingCommand {
  val tableDesc: CatalogTable
  val query: LogicalPlan
  val outputColumnNames: Seq[String]
  val mode: SaveMode

  protected val tableIdentifier = tableDesc.identifier

  override def run(sparkSession: SparkSession, child: SparkPlan): Seq[Row] = {
    val catalog = sparkSession.sessionState.catalog
    val tableExists = catalog.tableExists(tableIdentifier)

    if (tableExists) {
      assert(mode != SaveMode.Overwrite,
        s"Expect the table $tableIdentifier has been dropped when the save mode is Overwrite")

      if (mode == SaveMode.ErrorIfExists) {
        throw new AnalysisException(s"$tableIdentifier already exists.")
      }
      if (mode == SaveMode.Ignore) {
        // Since the table already exists and the save mode is Ignore, we will just return.
        return Seq.empty
      }

<<<<<<< HEAD
      // For CTAS, there is no static partition values to insert.
      val partition = tableDesc.partitionColumnNames.map(_ -> None).toMap
      InsertIntoHiveTable(
        tableDesc,
        partition,
        query,
        overwrite = false,
        ifPartitionNotExists = false,
        outputColumnNames = outputColumnNames).run(sparkSession, child)
=======
      val command = getWritingCommand(catalog, tableDesc, tableExists = true)
      command.run(sparkSession, child)
>>>>>>> 4be56606
    } else {
      // TODO ideally, we should get the output data ready first and then
      // add the relation into catalog, just in case of failure occurs while data
      // processing.
      assert(tableDesc.schema.isEmpty)
      catalog.createTable(
        tableDesc.copy(schema = outputColumns.toStructType), ignoreIfExists = false)

      try {
        // Read back the metadata of the table which was created just now.
        val createdTableMeta = catalog.getTableMetadata(tableDesc.identifier)
        val command = getWritingCommand(catalog, createdTableMeta, tableExists = false)
        command.run(sparkSession, child)
      } catch {
        case NonFatal(e) =>
          // drop the created table.
          catalog.dropTable(tableIdentifier, ignoreIfNotExists = true, purge = false)
          throw e
      }
    }

    Seq.empty[Row]
  }

  // Returns `DataWritingCommand` which actually writes data into the table.
  def getWritingCommand(
    catalog: SessionCatalog,
    tableDesc: CatalogTable,
    tableExists: Boolean): DataWritingCommand

  override def argString: String = {
    s"[Database:${tableDesc.database}, " +
    s"TableName: ${tableDesc.identifier.table}, " +
    s"InsertIntoHiveTable]"
  }
}

/**
 * Create table and insert the query result into it.
 *
 * @param tableDesc the table description, which may contain serde, storage handler etc.
 * @param query the query whose result will be insert into the new relation
 * @param mode SaveMode
 */
case class CreateHiveTableAsSelectCommand(
    tableDesc: CatalogTable,
    query: LogicalPlan,
    outputColumnNames: Seq[String],
    mode: SaveMode)
  extends CreateHiveTableAsSelectBase {

  override def getWritingCommand(
      catalog: SessionCatalog,
      tableDesc: CatalogTable,
      tableExists: Boolean): DataWritingCommand = {
    // For CTAS, there is no static partition values to insert.
    val partition = tableDesc.partitionColumnNames.map(_ -> None).toMap
    InsertIntoHiveTable(
      tableDesc,
      partition,
      query,
      overwrite = if (tableExists) false else true,
      ifPartitionNotExists = false,
      outputColumnNames = outputColumnNames)
  }
}

/**
 * Create table and insert the query result into it. This creates Hive table but inserts
 * the query result into it by using data source.
 *
 * @param tableDesc the table description, which may contain serde, storage handler etc.
 * @param query the query whose result will be insert into the new relation
 * @param mode SaveMode
 */
case class OptimizedCreateHiveTableAsSelectCommand(
    tableDesc: CatalogTable,
    query: LogicalPlan,
    outputColumnNames: Seq[String],
    mode: SaveMode)
  extends CreateHiveTableAsSelectBase {

  override def getWritingCommand(
      catalog: SessionCatalog,
      tableDesc: CatalogTable,
      tableExists: Boolean): DataWritingCommand = {
    val metastoreCatalog = catalog.asInstanceOf[HiveSessionCatalog].metastoreCatalog
    val hiveTable = DDLUtils.readHiveTable(tableDesc)

    val hadoopRelation = metastoreCatalog.convert(hiveTable) match {
      case LogicalRelation(t: HadoopFsRelation, _, _, _) => t
      case _ => throw new AnalysisException(s"$tableIdentifier should be converted to " +
        "HadoopFsRelation.")
    }

    InsertIntoHadoopFsRelationCommand(
      hadoopRelation.location.rootPaths.head,
      Map.empty, // We don't support to convert partitioned table.
      false,
      Seq.empty, // We don't support to convert partitioned table.
      hadoopRelation.bucketSpec,
      hadoopRelation.fileFormat,
      hadoopRelation.options,
      query,
      if (tableExists) mode else SaveMode.Overwrite,
      Some(tableDesc),
      Some(hadoopRelation.location),
      query.output.map(_.name))
  }
}<|MERGE_RESOLUTION|>--- conflicted
+++ resolved
@@ -51,20 +51,8 @@
         return Seq.empty
       }
 
-<<<<<<< HEAD
-      // For CTAS, there is no static partition values to insert.
-      val partition = tableDesc.partitionColumnNames.map(_ -> None).toMap
-      InsertIntoHiveTable(
-        tableDesc,
-        partition,
-        query,
-        overwrite = false,
-        ifPartitionNotExists = false,
-        outputColumnNames = outputColumnNames).run(sparkSession, child)
-=======
       val command = getWritingCommand(catalog, tableDesc, tableExists = true)
       command.run(sparkSession, child)
->>>>>>> 4be56606
     } else {
       // TODO ideally, we should get the output data ready first and then
       // add the relation into catalog, just in case of failure occurs while data
