--- conflicted
+++ resolved
@@ -17,42 +17,18 @@
 
 package org.apache.spark.sql.hive
 
-import java.io.File
-import java.net.URI
-
 import org.apache.hadoop.conf.Configuration
 
 import org.apache.spark.SparkConf
 import org.apache.spark.sql.catalyst.TableIdentifier
 import org.apache.spark.sql.catalyst.catalog._
 import org.apache.spark.sql.execution.command.DDLUtils
-import org.apache.spark.sql.hive.client.{HiveClient, IsolatedClientLoader}
 import org.apache.spark.sql.types.StructType
-import org.apache.spark.util.Utils
-
 
 /**
  * Test suite for the [[HiveExternalCatalog]].
  */
 class HiveExternalCatalogSuite extends ExternalCatalogSuite {
-
-  // CDH-74147: build the list of jars from the test's classpath, so that the isolated class loader
-  // can find needed classes.
-  private val allJars = sys.props("java.class.path").split(":").map(new File(_).toURI().toURL())
-
-  private val client: HiveClient = {
-    val metaVersion = IsolatedClientLoader.hiveVersion(
-      HiveUtils.HIVE_METASTORE_VERSION.defaultValue.get)
-    new IsolatedClientLoader(
-      version = metaVersion,
-      sparkConf = new SparkConf(),
-      hadoopConf = new Configuration(),
-      execJars = allJars,
-      config = HiveUtils.newTemporaryConfiguration(useInMemoryDerby = true),
-      isolationOn = true,
-      baseClassLoader = Utils.getContextOrSparkClassLoader
-    ).createClient()
-  }
 
   private val externalCatalog: HiveExternalCatalog = {
     val catalog = new HiveExternalCatalog(new SparkConf, new Configuration)
@@ -164,46 +140,6 @@
     assert(catalog.getDatabase("dbWithNullDesc").description == "")
   }
 
-<<<<<<< HEAD
-  test("CDH-58542: auto-correct table location for namenode HA") {
-    // set up a configuration with two nameservices (eg. two clusters, both with HA)
-    val conf = new Configuration()
-    conf.set("dfs.nameservices", "ns1,ns2")
-    conf.set("dfs.ha.namenodes.ns1", "namenode1,namenode5")
-    conf.set("dfs.namenode.rpc-address.ns1.namenode1", "foo-1.xyz.com:8020")
-    conf.set("dfs.namenode.rpc-address.ns1.namenode5", "foo-2.xyz.com:1234")
-    conf.set("dfs.ha.namenodes.ns2", "namenode17,namenode25")
-    conf.set("dfs.namenode.rpc-address.ns2.namenode17", "blah-1.bar.com:8020")
-    conf.set("dfs.namenode.rpc-address.ns2.namenode25", "blah-2.bar.com:8020")
-    val namenodeToNameservice = HiveExternalCatalog.buildNamenodeToNameserviceMapping(conf)
-    assert(namenodeToNameservice === Map(
-      "hdfs://foo-1.xyz.com:8020" -> "hdfs://ns1",
-      "hdfs://foo-2.xyz.com:1234" -> "hdfs://ns1",
-      "hdfs://blah-1.bar.com:8020" -> "hdfs://ns2",
-      "hdfs://blah-2.bar.com:8020" -> "hdfs://ns2"
-    ))
-
-    // go through a handful of paths, making sure the right substitions (or no substitution) is
-    // applied.  If no port is given, we don't try to guess the port for making the substitution.
-    Seq(
-      "hdfs://foo-1.xyz.com:8020/" -> "hdfs://ns1/",
-      "hdfs://foo-1.xyz.com:8020/some/path" -> "hdfs://ns1/some/path",
-      "hdfs://foo-1.xyz.com:8021/some/path" -> "hdfs://foo-1.xyz.com:8021/some/path",
-      "hdfs://foo-1.xyz.com/some/path" -> "hdfs://foo-1.xyz.com/some/path",
-      "hdfs://foo-2.xyz.com:1234/some/path" -> "hdfs://ns1/some/path",
-      "hdfs://blah-1.bar.com:8020/another/path" -> "hdfs://ns2/another/path",
-      "hdfs://another.cluster.com:8020/my/path" -> "hdfs://another.cluster.com:8020/my/path",
-      "file:/some/local/path/spark-warehouse" ->
-        "file:/some/local/path/spark-warehouse",
-      "/bare/path" -> "/bare/path"
-    ).foreach { case (orig, exp) =>
-      val convertedName = HiveExternalCatalog.convertNamenodeToNameservice(
-          namenodeToNameservice,
-          new URI(orig),
-          "my_db")
-      assert( convertedName === new URI(exp))
-    }
-=======
   test("SPARK-29498 CatalogTable to HiveTable should not change the table's ownership") {
     val catalog = newBasicCatalog()
     val owner = "SPARK-29498"
@@ -217,6 +153,5 @@
 
     catalog.createTable(hiveTable, ignoreIfExists = false)
     assert(catalog.getTable("db1", "spark_29498").owner === owner)
->>>>>>> 4be56606
   }
 }