--- conflicted
+++ resolved
@@ -38,14 +38,9 @@
 #
 # This is all in a single "RUN" command so that if anything changes, "apt update" is run to fetch
 # the most current package versions (instead of potentially using old versions cached by docker).
-<<<<<<< HEAD
-RUN echo 'deb https://cloud.r-project.org/bin/linux/ubuntu bionic-cran35/' >> /etc/apt/sources.list && \
-  gpg --keyserver keyserver.ubuntu.com --recv-key E084DAB9 && \
-=======
 RUN apt-get clean && apt-get update && $APT_INSTALL gnupg ca-certificates apt-transport-https && \
   echo 'deb https://cloud.r-project.org/bin/linux/ubuntu xenial-cran40/' >> /etc/apt/sources.list && \
   gpg --keyserver keyserver.ubuntu.com --recv-key E298A3A825C0D65DFD57CBB651716619E084DAB9 && \
->>>>>>> 4be56606
   gpg -a --export E084DAB9 | apt-key add - && \
   apt-get clean && \
   rm -rf /var/lib/apt/lists/* && \
