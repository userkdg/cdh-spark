#!/usr/bin/env bash

#
# Licensed to the Apache Software Foundation (ASF) under one or more
# contributor license agreements.  See the NOTICE file distributed with
# this work for additional information regarding copyright ownership.
# The ASF licenses this file to You under the Apache License, Version 2.0
# (the "License"); you may not use this file except in compliance with
# the License.  You may obtain a copy of the License at
#
#    http://www.apache.org/licenses/LICENSE-2.0
#
# Unless required by applicable law or agreed to in writing, software
# distributed under the License is distributed on an "AS IS" BASIS,
# WITHOUT WARRANTIES OR CONDITIONS OF ANY KIND, either express or implied.
# See the License for the specific language governing permissions and
# limitations under the License.
#

SELF=$(cd $(dirname $0) && pwd)
. "$SELF/release-util.sh"

function exit_with_usage {
  cat << EOF
usage: release-build.sh <package|docs|publish-snapshot|publish-release>
Creates build deliverables from a Spark commit.

Top level targets are
  package: Create binary packages and commit them to dist.apache.org/repos/dist/dev/spark/
  docs: Build docs and commit them to dist.apache.org/repos/dist/dev/spark/
  publish-snapshot: Publish snapshot release to Apache snapshots
  publish-release: Publish a release to Apache release repo

All other inputs are environment variables

GIT_REF - Release tag or commit to build from
SPARK_PACKAGE_VERSION - Release identifier in top level package directory (e.g. 2.1.2-rc1)
SPARK_VERSION - (optional) Version of Spark being built (e.g. 2.1.2)

ASF_USERNAME - Username of ASF committer account
ASF_PASSWORD - Password of ASF committer account

GPG_KEY - GPG key used to sign release artifacts
GPG_PASSPHRASE - Passphrase for GPG key
EOF
  exit 1
}

set -e

if [ $# -eq 0 ]; then
  exit_with_usage
fi

if [[ $@ == *"help"* ]]; then
  exit_with_usage
fi

if [[ -z "$ASF_PASSWORD" ]]; then
  echo 'The environment variable ASF_PASSWORD is not set. Enter the password.'
  echo
  stty -echo && printf "ASF password: " && read ASF_PASSWORD && printf '\n' && stty echo
fi

if [[ -z "$GPG_PASSPHRASE" ]]; then
  echo 'The environment variable GPG_PASSPHRASE is not set. Enter the passphrase to'
  echo 'unlock the GPG signing key that will be used to sign the release!'
  echo
  stty -echo && printf "GPG passphrase: " && read GPG_PASSPHRASE && printf '\n' && stty echo
fi

for env in ASF_USERNAME GPG_PASSPHRASE GPG_KEY; do
  if [ -z "${!env}" ]; then
    echo "ERROR: $env must be set to run this script"
    exit_with_usage
  fi
done

export LC_ALL=C.UTF-8
export LANG=C.UTF-8

# Commit ref to checkout when building
GIT_REF=${GIT_REF:-master}

RELEASE_STAGING_LOCATION="https://dist.apache.org/repos/dist/dev/spark"

GPG="gpg -u $GPG_KEY --no-tty --batch"
NEXUS_ROOT=https://repository.apache.org/service/local/staging
NEXUS_PROFILE=d63f592e7eac0 # Profile for Spark staging uploads
BASE_DIR=$(pwd)

init_java
init_maven_sbt

# Only clone the repo fresh when not present, otherwise use checkout
if [ ! -d spark ]; then
  git clone "$ASF_REPO"
fi
cd spark
git fetch
git checkout $GIT_REF
git_hash=`git rev-parse --short HEAD`
echo "Checked out Spark git hash $git_hash"

if [ -z "$SPARK_VERSION" ]; then
  # Run $MVN in a separate command so that 'set -e' does the right thing.
  TMP=$(mktemp)
<<<<<<< HEAD
  $MVN help:evaluate -Dexpression=project.version -T 1 > $TMP
  SPARK_VERSION=$(cat $TMP | grep -v INFO | grep -v WARNING | grep -v Download)
=======
  $MVN help:evaluate -Dexpression=project.version > $TMP
  SPARK_VERSION=$(cat $TMP | grep -v INFO | grep -v WARNING | grep -vi Download)
>>>>>>> 4be56606
  rm $TMP
fi

# Depending on the version being built, certain extra profiles need to be activated, and
# different versions of Scala are supported.
BASE_PROFILES="-Pmesos -Pyarn"
PUBLISH_SCALA_2_10=0
SCALA_2_10_PROFILES="-Pscala-2.10"
SCALA_2_11_PROFILES=
if [[ $SPARK_VERSION > "2.3" ]]; then
  BASE_PROFILES="$BASE_PROFILES -Pkubernetes -Pflume"
  SCALA_2_11_PROFILES="-Pkafka-0-8"
else
  PUBLISH_SCALA_2_10=1
fi

PUBLISH_SCALA_2_12=0
SCALA_2_12_PROFILES="-Pscala-2.12"
if [[ $SPARK_VERSION < "3.0." ]]; then
  SCALA_2_12_PROFILES="-Pscala-2.12 -Pflume"
fi
if [[ $SPARK_VERSION > "2.4" ]]; then
  PUBLISH_SCALA_2_12=1
fi

# Hive-specific profiles for some builds
HIVE_PROFILES="-Phive -Phive-thriftserver"
# Profiles for publishing snapshots and release to Maven Central
PUBLISH_PROFILES="$BASE_PROFILES $HIVE_PROFILES -Pspark-ganglia-lgpl -Pkinesis-asl"
# Profiles for building binary releases
BASE_RELEASE_PROFILES="$BASE_PROFILES -Psparkr"

if [[ ! $SPARK_VERSION < "2.2." ]]; then
  if [[ $JAVA_VERSION < "1.8." ]]; then
    echo "Java version $JAVA_VERSION is less than required 1.8 for 2.2+"
    echo "Please set JAVA_HOME correctly."
    exit 1
  fi
else
  if ! [[ $JAVA_VERSION =~ 1\.7\..* ]]; then
    if [ -z "$JAVA_7_HOME" ]; then
      echo "Java version $JAVA_VERSION is higher than required 1.7 for pre-2.2"
      echo "Please set JAVA_HOME correctly."
      exit 1
    else
      export JAVA_HOME="$JAVA_7_HOME"
    fi
  fi
fi

# This is a band-aid fix to avoid the failure of Maven nightly snapshot in some Jenkins
# machines by explicitly calling /usr/sbin/lsof. Please see SPARK-22377 and the discussion
# in its pull request.
LSOF=lsof
if ! hash $LSOF 2>/dev/null; then
  LSOF=/usr/sbin/lsof
fi

if [ -z "$SPARK_PACKAGE_VERSION" ]; then
  SPARK_PACKAGE_VERSION="${SPARK_VERSION}-$(date +%Y_%m_%d_%H_%M)-${git_hash}"
fi

DEST_DIR_NAME="$SPARK_PACKAGE_VERSION"

git clean -d -f -x
rm -f .gitignore
cd ..

if [[ "$1" == "package" ]]; then
  # Source and binary tarballs
  echo "Packaging release source tarballs"
  cp -r spark spark-$SPARK_VERSION

  # For source release in v2.4+, exclude copy of binary license/notice
  if [[ $SPARK_VERSION > "2.4" ]]; then
    rm spark-$SPARK_VERSION/LICENSE-binary
    rm spark-$SPARK_VERSION/NOTICE-binary
    rm -r spark-$SPARK_VERSION/licenses-binary
  fi

  tar cvzf spark-$SPARK_VERSION.tgz --exclude spark-$SPARK_VERSION/.git spark-$SPARK_VERSION
  echo $GPG_PASSPHRASE | $GPG --passphrase-fd 0 --armour --output spark-$SPARK_VERSION.tgz.asc \
    --detach-sig spark-$SPARK_VERSION.tgz
  echo $GPG_PASSPHRASE | $GPG --passphrase-fd 0 --print-md \
    SHA512 spark-$SPARK_VERSION.tgz > spark-$SPARK_VERSION.tgz.sha512
  rm -rf spark-$SPARK_VERSION

  ZINC_PORT=3035

  # Updated for each binary build
  make_binary_release() {
    NAME=$1
    FLAGS="$MVN_EXTRA_OPTS -B $BASE_RELEASE_PROFILES $2"
    BUILD_PACKAGE=$3
    SCALA_VERSION=$4

    # We increment the Zinc port each time to avoid OOM's and other craziness if multiple builds
    # share the same Zinc server.
    ZINC_PORT=$((ZINC_PORT + 1))

    echo "Building binary dist $NAME"
    cp -r spark spark-$SPARK_VERSION-bin-$NAME
    cd spark-$SPARK_VERSION-bin-$NAME

    if [[ "$SCALA_VERSION" != "2.11" ]]; then
      ./dev/change-scala-version.sh $SCALA_VERSION
    fi

    export ZINC_PORT=$ZINC_PORT
    echo "Creating distribution: $NAME ($FLAGS)"

    # Write out the VERSION to PySpark version info we rewrite the - into a . and SNAPSHOT
    # to dev0 to be closer to PEP440.
    PYSPARK_VERSION=`echo "$SPARK_VERSION" |  sed -r "s/-/./" | sed -r "s/SNAPSHOT/dev0/"`
    echo "__version__='$PYSPARK_VERSION'" > python/pyspark/version.py

    # Get maven home set by MVN
    MVN_HOME=`$MVN -version 2>&1 | grep 'Maven home' | awk '{print $NF}'`


    if [ -z "$BUILD_PACKAGE" ]; then
      echo "Creating distribution without PIP/R package"
      ./dev/make-distribution.sh --name $NAME --mvn $MVN_HOME/bin/mvn --tgz $FLAGS \
        -DzincPort=$ZINC_PORT 2>&1 >  ../binary-release-$NAME.log
      cd ..
    elif [[ "$BUILD_PACKAGE" == "withr" ]]; then
      echo "Creating distribution with R package"
      ./dev/make-distribution.sh --name $NAME --mvn $MVN_HOME/bin/mvn --tgz --r $FLAGS \
        -DzincPort=$ZINC_PORT 2>&1 >  ../binary-release-$NAME.log
      cd ..

      echo "Copying and signing R source package"
      R_DIST_NAME=SparkR_$SPARK_VERSION.tar.gz
      cp spark-$SPARK_VERSION-bin-$NAME/R/$R_DIST_NAME .

      echo $GPG_PASSPHRASE | $GPG --passphrase-fd 0 --armour \
        --output $R_DIST_NAME.asc \
        --detach-sig $R_DIST_NAME
      echo $GPG_PASSPHRASE | $GPG --passphrase-fd 0 --print-md \
        SHA512 $R_DIST_NAME > \
        $R_DIST_NAME.sha512
    else
      echo "Creating distribution with PIP package"
      ./dev/make-distribution.sh --name $NAME --mvn $MVN_HOME/bin/mvn --tgz --pip $FLAGS \
        -DzincPort=$ZINC_PORT 2>&1 >  ../binary-release-$NAME.log
      cd ..

      echo "Copying and signing python distribution"
      PYTHON_DIST_NAME=pyspark-$PYSPARK_VERSION.tar.gz
      cp spark-$SPARK_VERSION-bin-$NAME/python/dist/$PYTHON_DIST_NAME .

      echo $GPG_PASSPHRASE | $GPG --passphrase-fd 0 --armour \
        --output $PYTHON_DIST_NAME.asc \
        --detach-sig $PYTHON_DIST_NAME
      echo $GPG_PASSPHRASE | $GPG --passphrase-fd 0 --print-md \
        SHA512 $PYTHON_DIST_NAME > \
        $PYTHON_DIST_NAME.sha512
    fi

    echo "Copying and signing regular binary distribution"
    cp spark-$SPARK_VERSION-bin-$NAME/spark-$SPARK_VERSION-bin-$NAME.tgz .
    echo $GPG_PASSPHRASE | $GPG --passphrase-fd 0 --armour \
      --output spark-$SPARK_VERSION-bin-$NAME.tgz.asc \
      --detach-sig spark-$SPARK_VERSION-bin-$NAME.tgz
    echo $GPG_PASSPHRASE | $GPG --passphrase-fd 0 --print-md \
      SHA512 spark-$SPARK_VERSION-bin-$NAME.tgz > \
      spark-$SPARK_VERSION-bin-$NAME.tgz.sha512
  }

  # List of binary packages built. Populates two associative arrays, where the key is the "name" of
  # the package being built, and the values are respectively the needed maven arguments for building
  # the package, and any extra package needed for that particular combination.
  #
  # In dry run mode, only build the first one. The keys in BINARY_PKGS_ARGS are used as the
  # list of packages to be built, so it's ok for things to be missing in BINARY_PKGS_EXTRA.

  declare -A BINARY_PKGS_ARGS
  BINARY_PKGS_ARGS["hadoop2.7"]="-Phadoop-2.7 $HIVE_PROFILES"
  if ! is_dry_run; then
    BINARY_PKGS_ARGS["hadoop2.6"]="-Phadoop-2.6 $HIVE_PROFILES"
    BINARY_PKGS_ARGS["without-hadoop"]="-Phadoop-provided"
    if [[ $SPARK_VERSION < "2.2." ]]; then
      BINARY_PKGS_ARGS["hadoop2.4"]="-Phadoop-2.4 $HIVE_PROFILES"
      BINARY_PKGS_ARGS["hadoop2.3"]="-Phadoop-2.3 $HIVE_PROFILES"
    fi
  fi

  declare -A BINARY_PKGS_EXTRA
  BINARY_PKGS_EXTRA["hadoop2.7"]="withpip"
  if ! is_dry_run; then
    BINARY_PKGS_EXTRA["hadoop2.6"]="withr"
  fi

  echo "Packages to build: ${!BINARY_PKGS_ARGS[@]}"
  for key in ${!BINARY_PKGS_ARGS[@]}; do
    args=${BINARY_PKGS_ARGS[$key]}
    extra=${BINARY_PKGS_EXTRA[$key]}
    if ! make_binary_release "$key" "$SCALA_2_11_PROFILES $args" "$extra" "2.11"; then
      error "Failed to build $key package. Check logs for details."
    fi
  done

  if [[ $PUBLISH_SCALA_2_12 = 1 ]]; then
    key="without-hadoop-scala-2.12"
    args="-Phadoop-provided"
    extra=""
    if ! make_binary_release "$key" "$SCALA_2_12_PROFILES $args" "$extra" "2.12"; then
      error "Failed to build $key package. Check logs for details."
    fi
  fi

  rm -rf spark-$SPARK_VERSION-bin-*/

  if ! is_dry_run; then
    svn co --depth=empty $RELEASE_STAGING_LOCATION svn-spark
    rm -rf "svn-spark/${DEST_DIR_NAME}-bin"
    mkdir -p "svn-spark/${DEST_DIR_NAME}-bin"

    echo "Copying release tarballs"
    cp spark-* "svn-spark/${DEST_DIR_NAME}-bin/"
    cp pyspark-* "svn-spark/${DEST_DIR_NAME}-bin/"
    cp SparkR_* "svn-spark/${DEST_DIR_NAME}-bin/"
    svn add "svn-spark/${DEST_DIR_NAME}-bin"

    cd svn-spark
    svn ci --username $ASF_USERNAME --password "$ASF_PASSWORD" -m"Apache Spark $SPARK_PACKAGE_VERSION" --no-auth-cache
    cd ..
    rm -rf svn-spark
  fi

  exit 0
fi

if [[ "$1" == "docs" ]]; then
  # Documentation
  cd spark
  echo "Building Spark docs"
  cd docs
  # TODO: Make configurable to add this: PRODUCTION=1
  PRODUCTION=1 RELEASE_VERSION="$SPARK_VERSION" jekyll build
  cd ..
  cd ..

  if ! is_dry_run; then
    svn co --depth=empty $RELEASE_STAGING_LOCATION svn-spark
    rm -rf "svn-spark/${DEST_DIR_NAME}-docs"
    mkdir -p "svn-spark/${DEST_DIR_NAME}-docs"

    echo "Copying release documentation"
    cp -R "spark/docs/_site" "svn-spark/${DEST_DIR_NAME}-docs/"
    svn add "svn-spark/${DEST_DIR_NAME}-docs"

    cd svn-spark
    svn ci --username $ASF_USERNAME --password "$ASF_PASSWORD" -m"Apache Spark $SPARK_PACKAGE_VERSION docs" --no-auth-cache
    cd ..
    rm -rf svn-spark
  fi

  mv "spark/docs/_site" docs/
  exit 0
fi

if [[ "$1" == "publish-snapshot" ]]; then
  cd spark
  # Publish Spark to Maven release repo
  echo "Deploying Spark SNAPSHOT at '$GIT_REF' ($git_hash)"
  echo "Publish version is $SPARK_VERSION"
  if [[ ! $SPARK_VERSION == *"SNAPSHOT"* ]]; then
    echo "ERROR: Snapshots must have a version containing SNAPSHOT"
    echo "ERROR: You gave version '$SPARK_VERSION'"
    exit 1
  fi
  # Coerce the requested version
  $MVN versions:set -DnewVersion=$SPARK_VERSION
  tmp_settings="tmp-settings.xml"
  echo "<settings><servers><server>" > $tmp_settings
  echo "<id>apache.snapshots.https</id><username>$ASF_USERNAME</username>" >> $tmp_settings
  echo "<password>$ASF_PASSWORD</password>" >> $tmp_settings
  echo "</server></servers></settings>" >> $tmp_settings

  # Generate random point for Zinc
  export ZINC_PORT=$(python -S -c "import random; print(random.randrange(3030,4030))")

  $MVN -DzincPort=$ZINC_PORT --settings $tmp_settings -DskipTests $SCALA_2_11_PROFILES $PUBLISH_PROFILES deploy
  #./dev/change-scala-version.sh 2.12
  #$MVN -DzincPort=$ZINC_PORT --settings $tmp_settings \
  #  -DskipTests $SCALA_2_12_PROFILES $PUBLISH_PROFILES clean deploy

  rm $tmp_settings
  cd ..
  exit 0
fi

if [[ "$1" == "publish-release" ]]; then
  cd spark
  # Publish Spark to Maven release repo
  echo "Publishing Spark checkout at '$GIT_REF' ($git_hash)"
  echo "Publish version is $SPARK_VERSION"
  # Coerce the requested version
  $MVN versions:set -DnewVersion=$SPARK_VERSION

  # Using Nexus API documented here:
  # https://support.sonatype.com/entries/39720203-Uploading-to-a-Staging-Repository-via-REST-API
  if ! is_dry_run; then
    echo "Creating Nexus staging repository"
    repo_request="<promoteRequest><data><description>Apache Spark $SPARK_VERSION (commit $git_hash)</description></data></promoteRequest>"
    out=$(curl -X POST -d "$repo_request" -u $ASF_USERNAME:$ASF_PASSWORD \
      -H "Content-Type:application/xml" -v \
      $NEXUS_ROOT/profiles/$NEXUS_PROFILE/start)
    staged_repo_id=$(echo $out | sed -e "s/.*\(orgapachespark-[0-9]\{4\}\).*/\1/")
    echo "Created Nexus staging repository: $staged_repo_id"
  fi

  tmp_repo=$(mktemp -d spark-repo-XXXXX)

  # Generate random point for Zinc
  export ZINC_PORT=$(python -S -c "import random; print(random.randrange(3030,4030))")

  $MVN -DzincPort=$ZINC_PORT -Dmaven.repo.local=$tmp_repo -DskipTests $SCALA_2_11_PROFILES $PUBLISH_PROFILES clean install

  if [[ $PUBLISH_SCALA_2_10 = 1 ]]; then
    ./dev/change-scala-version.sh 2.10
    $MVN -DzincPort=$((ZINC_PORT + 1)) -Dmaven.repo.local=$tmp_repo -Dscala-2.10 \
      -DskipTests $PUBLISH_PROFILES $SCALA_2_10_PROFILES clean install
  fi

  if [[ $PUBLISH_SCALA_2_12 = 1 ]]; then
    ./dev/change-scala-version.sh 2.12
    $MVN -DzincPort=$((ZINC_PORT + 2)) -Dmaven.repo.local=$tmp_repo -Dscala-2.12 \
      -DskipTests $PUBLISH_PROFILES $SCALA_2_12_PROFILES clean install
  fi

  ./dev/change-scala-version.sh 2.11

  pushd $tmp_repo/org/apache/spark

  # Remove any extra files generated during install
  find . -type f |grep -v \.jar |grep -v \.pom | xargs rm

  echo "Creating hash and signature files"
  # this must have .asc, .md5 and .sha1 - it really doesn't like anything else there
  for file in $(find . -type f)
  do
    echo $GPG_PASSPHRASE | $GPG --passphrase-fd 0 --output $file.asc \
      --detach-sig --armour $file;
    if [ $(command -v md5) ]; then
      # Available on OS X; -q to keep only hash
      md5 -q $file > $file.md5
    else
      # Available on Linux; cut to keep only hash
      md5sum $file | cut -f1 -d' ' > $file.md5
    fi
    sha1sum $file | cut -f1 -d' ' > $file.sha1
  done

  if ! is_dry_run; then
    nexus_upload=$NEXUS_ROOT/deployByRepositoryId/$staged_repo_id
    echo "Uplading files to $nexus_upload"
    for file in $(find . -type f)
    do
      # strip leading ./
      file_short=$(echo $file | sed -e "s/\.\///")
      dest_url="$nexus_upload/org/apache/spark/$file_short"
      echo "  Uploading $file_short"
      curl -u $ASF_USERNAME:$ASF_PASSWORD --upload-file $file_short $dest_url
    done

    echo "Closing nexus staging repository"
    repo_request="<promoteRequest><data><stagedRepositoryId>$staged_repo_id</stagedRepositoryId><description>Apache Spark $SPARK_VERSION (commit $git_hash)</description></data></promoteRequest>"
    out=$(curl -X POST -d "$repo_request" -u $ASF_USERNAME:$ASF_PASSWORD \
      -H "Content-Type:application/xml" -v \
      $NEXUS_ROOT/profiles/$NEXUS_PROFILE/finish)
    echo "Closed Nexus staging repository: $staged_repo_id"
  fi

  popd
  rm -rf $tmp_repo
  cd ..
  exit 0
fi

cd ..
rm -rf spark
echo "ERROR: expects to be called with 'package', 'docs', 'publish-release' or 'publish-snapshot'"<|MERGE_RESOLUTION|>--- conflicted
+++ resolved
@@ -105,13 +105,8 @@
 if [ -z "$SPARK_VERSION" ]; then
   # Run $MVN in a separate command so that 'set -e' does the right thing.
   TMP=$(mktemp)
-<<<<<<< HEAD
-  $MVN help:evaluate -Dexpression=project.version -T 1 > $TMP
-  SPARK_VERSION=$(cat $TMP | grep -v INFO | grep -v WARNING | grep -v Download)
-=======
   $MVN help:evaluate -Dexpression=project.version > $TMP
   SPARK_VERSION=$(cat $TMP | grep -v INFO | grep -v WARNING | grep -vi Download)
->>>>>>> 4be56606
   rm $TMP
 fi
 
