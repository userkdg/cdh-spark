--- conflicted
+++ resolved
@@ -16,24 +16,12 @@
  */
 package org.apache.spark.deploy.k8s
 
-<<<<<<< HEAD
-import java.io.File
-
-import scala.collection.JavaConverters._
-
-import io.fabric8.kubernetes.api.model.{Container, ContainerBuilder, ContainerStateRunning, ContainerStateTerminated, ContainerStateWaiting, ContainerStatus, Pod, PodBuilder}
-import io.fabric8.kubernetes.client.KubernetesClient
-
-import org.apache.spark.{SparkConf, SparkException}
-import org.apache.spark.internal.Logging
-=======
 import io.fabric8.kubernetes.api.model.{Container, ContainerBuilder, ContainerStateRunning, ContainerStateTerminated, ContainerStateWaiting, ContainerStatus, Pod, PodBuilder}
 
 import org.apache.spark.SparkConf
->>>>>>> 4be56606
 import org.apache.spark.util.Utils
 
-private[spark] object KubernetesUtils extends Logging {
+private[spark] object KubernetesUtils {
 
   /**
    * Extract and parse Spark configuration properties with a given name prefix and
@@ -49,27 +37,8 @@
     sparkConf.getAllWithPrefix(prefix).toMap
   }
 
-  def requireBothOrNeitherDefined(
-      opt1: Option[_],
-      opt2: Option[_],
-      errMessageWhenFirstIsMissing: String,
-      errMessageWhenSecondIsMissing: String): Unit = {
-    requireSecondIfFirstIsDefined(opt1, opt2, errMessageWhenSecondIsMissing)
-    requireSecondIfFirstIsDefined(opt2, opt1, errMessageWhenFirstIsMissing)
-  }
-
-  def requireSecondIfFirstIsDefined(
-      opt1: Option[_],
-      opt2: Option[_],
-      errMessageWhenSecondIsMissing: String): Unit = {
-    opt1.foreach { _ =>
-      require(opt2.isDefined, errMessageWhenSecondIsMissing)
-    }
-  }
-
   def requireNandDefined(opt1: Option[_], opt2: Option[_], errMessage: String): Unit = {
     opt1.foreach { _ => require(opt2.isEmpty, errMessage) }
-    opt2.foreach { _ => require(opt1.isEmpty, errMessage) }
   }
 
   /**
@@ -92,126 +61,8 @@
     }
   }
 
-  def loadPodFromTemplate(
-      kubernetesClient: KubernetesClient,
-      templateFile: File,
-      containerName: Option[String]): SparkPod = {
-    try {
-      val pod = kubernetesClient.pods().load(templateFile).get()
-      selectSparkContainer(pod, containerName)
-    } catch {
-      case e: Exception =>
-        logError(
-          s"Encountered exception while attempting to load initial pod spec from file", e)
-        throw new SparkException("Could not load pod from template file.", e)
-    }
-  }
-
-  def selectSparkContainer(pod: Pod, containerName: Option[String]): SparkPod = {
-    def selectNamedContainer(
-      containers: List[Container], name: String): Option[(Container, List[Container])] =
-      containers.partition(_.getName == name) match {
-        case (sparkContainer :: Nil, rest) => Some((sparkContainer, rest))
-        case _ =>
-          logWarning(
-            s"specified container ${name} not found on pod template, " +
-              s"falling back to taking the first container")
-          Option.empty
-      }
-    val containers = pod.getSpec.getContainers.asScala.toList
-    containerName
-      .flatMap(selectNamedContainer(containers, _))
-      .orElse(containers.headOption.map((_, containers.tail)))
-      .map {
-        case (sparkContainer: Container, rest: List[Container]) => SparkPod(
-          new PodBuilder(pod)
-            .editSpec()
-            .withContainers(rest.asJava)
-            .endSpec()
-            .build(),
-          sparkContainer)
-      }.getOrElse(SparkPod(pod, new ContainerBuilder().build()))
-  }
-
   def parseMasterUrl(url: String): String = url.substring("k8s://".length)
 
-<<<<<<< HEAD
-  def formatPairsBundle(pairs: Seq[(String, String)], indent: Int = 1) : String = {
-    // Use more loggable format if value is null or empty
-    val indentStr = "\t" * indent
-    pairs.map {
-      case (k, v) => s"\n$indentStr $k: ${Option(v).filter(_.nonEmpty).getOrElse("N/A")}"
-    }.mkString("")
-  }
-
-  /**
-   * Given a pod, output a human readable representation of its state
-   *
-   * @param pod Pod
-   * @return Human readable pod state
-   */
-  def formatPodState(pod: Pod): String = {
-    val details = Seq[(String, String)](
-      // pod metadata
-      ("pod name", pod.getMetadata.getName),
-      ("namespace", pod.getMetadata.getNamespace),
-      ("labels", pod.getMetadata.getLabels.asScala.mkString(", ")),
-      ("pod uid", pod.getMetadata.getUid),
-      ("creation time", formatTime(pod.getMetadata.getCreationTimestamp)),
-
-      // spec details
-      ("service account name", pod.getSpec.getServiceAccountName),
-      ("volumes", pod.getSpec.getVolumes.asScala.map(_.getName).mkString(", ")),
-      ("node name", pod.getSpec.getNodeName),
-
-      // status
-      ("start time", formatTime(pod.getStatus.getStartTime)),
-      ("phase", pod.getStatus.getPhase),
-      ("container status", containersDescription(pod, 2))
-    )
-
-    formatPairsBundle(details)
-  }
-
-  def containersDescription(p: Pod, indent: Int = 1): String = {
-    p.getStatus.getContainerStatuses.asScala.map { status =>
-      Seq(
-        ("container name", status.getName),
-        ("container image", status.getImage)) ++
-        containerStatusDescription(status)
-    }.map(p => formatPairsBundle(p, indent)).mkString("\n\n")
-  }
-
-  def containerStatusDescription(containerStatus: ContainerStatus)
-    : Seq[(String, String)] = {
-    val state = containerStatus.getState
-    Option(state.getRunning)
-      .orElse(Option(state.getTerminated))
-      .orElse(Option(state.getWaiting))
-      .map {
-        case running: ContainerStateRunning =>
-          Seq(
-            ("container state", "running"),
-            ("container started at", formatTime(running.getStartedAt)))
-        case waiting: ContainerStateWaiting =>
-          Seq(
-            ("container state", "waiting"),
-            ("pending reason", waiting.getReason))
-        case terminated: ContainerStateTerminated =>
-          Seq(
-            ("container state", "terminated"),
-            ("container started at", formatTime(terminated.getStartedAt)),
-            ("container finished at", formatTime(terminated.getFinishedAt)),
-            ("exit code", terminated.getExitCode.toString),
-            ("termination reason", terminated.getReason))
-        case unknown =>
-          throw new SparkException(s"Unexpected container status type ${unknown.getClass}.")
-      }.getOrElse(Seq(("container state", "N/A")))
-  }
-
-  def formatTime(time: String): String = {
-    if (time != null) time else "N/A"
-=======
   def buildPodWithServiceAccount(serviceAccount: Option[String], pod: SparkPod): Option[Pod] = {
     serviceAccount.map { account =>
       new PodBuilder(pod.pod)
@@ -221,6 +72,5 @@
         .endSpec()
         .build()
     }
->>>>>>> 4be56606
   }
 }