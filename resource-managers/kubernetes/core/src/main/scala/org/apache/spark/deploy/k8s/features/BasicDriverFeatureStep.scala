/*
 * Licensed to the Apache Software Foundation (ASF) under one or more
 * contributor license agreements.  See the NOTICE file distributed with
 * this work for additional information regarding copyright ownership.
 * The ASF licenses this file to You under the Apache License, Version 2.0
 * (the "License"); you may not use this file except in compliance with
 * the License.  You may obtain a copy of the License at
 *
 *    http://www.apache.org/licenses/LICENSE-2.0
 *
 * Unless required by applicable law or agreed to in writing, software
 * distributed under the License is distributed on an "AS IS" BASIS,
 * WITHOUT WARRANTIES OR CONDITIONS OF ANY KIND, either express or implied.
 * See the License for the specific language governing permissions and
 * limitations under the License.
 */
package org.apache.spark.deploy.k8s.features

import scala.collection.JavaConverters._
import scala.collection.mutable

import io.fabric8.kubernetes.api.model._

import org.apache.spark.SparkException
import org.apache.spark.deploy.k8s._
import org.apache.spark.deploy.k8s.Config._
import org.apache.spark.deploy.k8s.Constants._
import org.apache.spark.deploy.k8s.submit._
import org.apache.spark.internal.config._
import org.apache.spark.ui.SparkUI
import org.apache.spark.util.Utils

private[spark] class BasicDriverFeatureStep(conf: KubernetesDriverConf)
  extends KubernetesFeatureConfigStep {

  private val driverPodName = conf
    .get(KUBERNETES_DRIVER_POD_NAME)
    .getOrElse(s"${conf.resourceNamePrefix}-driver")

  private val driverContainerImage = conf
    .get(DRIVER_CONTAINER_IMAGE)
    .getOrElse(throw new SparkException("Must specify the driver container image"))

  // CPU settings
  private val driverCpuCores = conf.get("spark.driver.cores", "1")
  private val driverLimitCores = conf.get(KUBERNETES_DRIVER_LIMIT_CORES)

  // Memory settings
  private val driverMemoryMiB = conf.get(DRIVER_MEMORY)

  // The memory overhead factor to use. If the user has not set it, then use a different
  // value for non-JVM apps. This value is propagated to executors.
  private val overheadFactor =
    if (conf.mainAppResource.isInstanceOf[NonJVMResource]) {
      if (conf.contains(MEMORY_OVERHEAD_FACTOR)) {
        conf.get(MEMORY_OVERHEAD_FACTOR)
      } else {
        NON_JVM_MEMORY_OVERHEAD_FACTOR
      }
    } else {
      conf.get(MEMORY_OVERHEAD_FACTOR)
    }

  private val memoryOverheadMiB = conf
    .get(DRIVER_MEMORY_OVERHEAD)
    .getOrElse(math.max((overheadFactor * driverMemoryMiB).toInt, MEMORY_OVERHEAD_MIN_MIB))
  private val driverMemoryWithOverheadMiB = driverMemoryMiB + memoryOverheadMiB

  override def configurePod(pod: SparkPod): SparkPod = {
    val driverCustomEnvs = conf.environment.toSeq
      .map { env =>
        new EnvVarBuilder()
          .withName(env._1)
          .withValue(env._2)
          .build()
      }

    val driverCpuQuantity = new QuantityBuilder(false)
      .withAmount(driverCpuCores)
      .build()
    val driverMemoryQuantity = new QuantityBuilder(false)
      .withAmount(s"${driverMemoryWithOverheadMiB}Mi")
      .build()
    val maybeCpuLimitQuantity = driverLimitCores.map { limitCores =>
      ("cpu", new QuantityBuilder(false).withAmount(limitCores).build())
    }

    val driverPort = conf.sparkConf.getInt("spark.driver.port", DEFAULT_DRIVER_PORT)
    val driverBlockManagerPort = conf.sparkConf.getInt(
      DRIVER_BLOCK_MANAGER_PORT.key,
      DEFAULT_BLOCKMANAGER_PORT
    )
    val driverUIPort = SparkUI.getUIPort(conf.sparkConf)
    val driverContainer = new ContainerBuilder(pod.container)
      .withName(Option(pod.container.getName).getOrElse(DEFAULT_DRIVER_CONTAINER_NAME))
      .withImage(driverContainerImage)
      .withImagePullPolicy(conf.imagePullPolicy)
      .addNewPort()
        .withName(DRIVER_PORT_NAME)
        .withContainerPort(driverPort)
        .withProtocol("TCP")
        .endPort()
      .addNewPort()
        .withName(BLOCK_MANAGER_PORT_NAME)
        .withContainerPort(driverBlockManagerPort)
        .withProtocol("TCP")
        .endPort()
      .addNewPort()
        .withName(UI_PORT_NAME)
        .withContainerPort(driverUIPort)
        .withProtocol("TCP")
        .endPort()
      .addNewEnv()
        .withName(ENV_SPARK_USER)
        .withValue(Utils.getCurrentUserName())
        .endEnv()
      .addAllToEnv(driverCustomEnvs.asJava)
      .addNewEnv()
        .withName(ENV_DRIVER_BIND_ADDRESS)
        .withValueFrom(new EnvVarSourceBuilder()
          .withNewFieldRef("v1", "status.podIP")
          .build())
        .endEnv()
      .editOrNewResources()
        .addToRequests("cpu", driverCpuQuantity)
        .addToLimits(maybeCpuLimitQuantity.toMap.asJava)
        .addToRequests("memory", driverMemoryQuantity)
        .addToLimits("memory", driverMemoryQuantity)
        .endResources()
      .build()

    val driverPod = new PodBuilder(pod.pod)
      .editOrNewMetadata()
        .withName(driverPodName)
        .addToLabels(conf.labels.asJava)
        .addToAnnotations(conf.annotations.asJava)
        .endMetadata()
      .editOrNewSpec()
        .withRestartPolicy("Never")
        .addToNodeSelector(conf.nodeSelector.asJava)
        .addToImagePullSecrets(conf.imagePullSecrets: _*)
        .endSpec()
      .build()

    SparkPod(driverPod, driverContainer)
  }

  override def getAdditionalPodSystemProperties(): Map[String, String] = {
    val additionalProps = mutable.Map(
      KUBERNETES_DRIVER_POD_NAME.key -> driverPodName,
      "spark.app.id" -> conf.appId,
<<<<<<< HEAD
      KUBERNETES_EXECUTOR_POD_NAME_PREFIX.key -> conf.resourceNamePrefix,
      KUBERNETES_DRIVER_SUBMIT_CHECK.key -> "true",
      MEMORY_OVERHEAD_FACTOR.key -> overheadFactor.toString)

    Seq("spark.jars", "spark.files").foreach { key =>
      conf.getOption(key).foreach { value =>
        val resolved = KubernetesUtils.resolveFileUrisAndPath(Utils.stringToSeq(value))
        if (resolved.nonEmpty) {
          additionalProps.put(key, resolved.mkString(","))
        }
      }
=======
      KUBERNETES_DRIVER_SUBMIT_CHECK.key -> "true")

    val resolvedSparkJars = KubernetesUtils.resolveFileUrisAndPath(
      conf.sparkJars())
    val resolvedSparkFiles = KubernetesUtils.resolveFileUrisAndPath(
      conf.sparkFiles)
    if (resolvedSparkJars.nonEmpty) {
      additionalProps.put("spark.jars", resolvedSparkJars.mkString(","))
    }
    if (resolvedSparkFiles.nonEmpty) {
      additionalProps.put("spark.files", resolvedSparkFiles.mkString(","))
>>>>>>> 4be56606
    }

    additionalProps.toMap
  }
}<|MERGE_RESOLUTION|>--- conflicted
+++ resolved
@@ -28,14 +28,14 @@
 import org.apache.spark.deploy.k8s.submit._
 import org.apache.spark.internal.config._
 import org.apache.spark.ui.SparkUI
-import org.apache.spark.util.Utils
 
-private[spark] class BasicDriverFeatureStep(conf: KubernetesDriverConf)
+private[spark] class BasicDriverFeatureStep(
+    conf: KubernetesConf[KubernetesDriverSpecificConf])
   extends KubernetesFeatureConfigStep {
 
   private val driverPodName = conf
     .get(KUBERNETES_DRIVER_POD_NAME)
-    .getOrElse(s"${conf.resourceNamePrefix}-driver")
+    .getOrElse(s"${conf.appResourceNamePrefix}-driver")
 
   private val driverContainerImage = conf
     .get(DRIVER_CONTAINER_IMAGE)
@@ -47,27 +47,15 @@
 
   // Memory settings
   private val driverMemoryMiB = conf.get(DRIVER_MEMORY)
-
-  // The memory overhead factor to use. If the user has not set it, then use a different
-  // value for non-JVM apps. This value is propagated to executors.
-  private val overheadFactor =
-    if (conf.mainAppResource.isInstanceOf[NonJVMResource]) {
-      if (conf.contains(MEMORY_OVERHEAD_FACTOR)) {
-        conf.get(MEMORY_OVERHEAD_FACTOR)
-      } else {
-        NON_JVM_MEMORY_OVERHEAD_FACTOR
-      }
-    } else {
-      conf.get(MEMORY_OVERHEAD_FACTOR)
-    }
-
   private val memoryOverheadMiB = conf
     .get(DRIVER_MEMORY_OVERHEAD)
-    .getOrElse(math.max((overheadFactor * driverMemoryMiB).toInt, MEMORY_OVERHEAD_MIN_MIB))
+    .getOrElse(math.max((conf.get(MEMORY_OVERHEAD_FACTOR) * driverMemoryMiB).toInt,
+      MEMORY_OVERHEAD_MIN_MIB))
   private val driverMemoryWithOverheadMiB = driverMemoryMiB + memoryOverheadMiB
 
   override def configurePod(pod: SparkPod): SparkPod = {
-    val driverCustomEnvs = conf.environment.toSeq
+    val driverCustomEnvs = conf.roleEnvs
+      .toSeq
       .map { env =>
         new EnvVarBuilder()
           .withName(env._1)
@@ -92,9 +80,9 @@
     )
     val driverUIPort = SparkUI.getUIPort(conf.sparkConf)
     val driverContainer = new ContainerBuilder(pod.container)
-      .withName(Option(pod.container.getName).getOrElse(DEFAULT_DRIVER_CONTAINER_NAME))
+      .withName(DRIVER_CONTAINER_NAME)
       .withImage(driverContainerImage)
-      .withImagePullPolicy(conf.imagePullPolicy)
+      .withImagePullPolicy(conf.imagePullPolicy())
       .addNewPort()
         .withName(DRIVER_PORT_NAME)
         .withContainerPort(driverPort)
@@ -110,10 +98,6 @@
         .withContainerPort(driverUIPort)
         .withProtocol("TCP")
         .endPort()
-      .addNewEnv()
-        .withName(ENV_SPARK_USER)
-        .withValue(Utils.getCurrentUserName())
-        .endEnv()
       .addAllToEnv(driverCustomEnvs.asJava)
       .addNewEnv()
         .withName(ENV_DRIVER_BIND_ADDRESS)
@@ -121,7 +105,7 @@
           .withNewFieldRef("v1", "status.podIP")
           .build())
         .endEnv()
-      .editOrNewResources()
+      .withNewResources()
         .addToRequests("cpu", driverCpuQuantity)
         .addToLimits(maybeCpuLimitQuantity.toMap.asJava)
         .addToRequests("memory", driverMemoryQuantity)
@@ -132,13 +116,13 @@
     val driverPod = new PodBuilder(pod.pod)
       .editOrNewMetadata()
         .withName(driverPodName)
-        .addToLabels(conf.labels.asJava)
-        .addToAnnotations(conf.annotations.asJava)
+        .addToLabels(conf.roleLabels.asJava)
+        .addToAnnotations(conf.roleAnnotations.asJava)
         .endMetadata()
-      .editOrNewSpec()
+      .withNewSpec()
         .withRestartPolicy("Never")
-        .addToNodeSelector(conf.nodeSelector.asJava)
-        .addToImagePullSecrets(conf.imagePullSecrets: _*)
+        .withNodeSelector(conf.nodeSelector().asJava)
+        .addToImagePullSecrets(conf.imagePullSecrets(): _*)
         .endSpec()
       .build()
 
@@ -149,19 +133,6 @@
     val additionalProps = mutable.Map(
       KUBERNETES_DRIVER_POD_NAME.key -> driverPodName,
       "spark.app.id" -> conf.appId,
-<<<<<<< HEAD
-      KUBERNETES_EXECUTOR_POD_NAME_PREFIX.key -> conf.resourceNamePrefix,
-      KUBERNETES_DRIVER_SUBMIT_CHECK.key -> "true",
-      MEMORY_OVERHEAD_FACTOR.key -> overheadFactor.toString)
-
-    Seq("spark.jars", "spark.files").foreach { key =>
-      conf.getOption(key).foreach { value =>
-        val resolved = KubernetesUtils.resolveFileUrisAndPath(Utils.stringToSeq(value))
-        if (resolved.nonEmpty) {
-          additionalProps.put(key, resolved.mkString(","))
-        }
-      }
-=======
       KUBERNETES_DRIVER_SUBMIT_CHECK.key -> "true")
 
     val resolvedSparkJars = KubernetesUtils.resolveFileUrisAndPath(
@@ -173,9 +144,9 @@
     }
     if (resolvedSparkFiles.nonEmpty) {
       additionalProps.put("spark.files", resolvedSparkFiles.mkString(","))
->>>>>>> 4be56606
     }
-
     additionalProps.toMap
   }
+
+  override def getAdditionalKubernetesResources(): Seq[HasMetadata] = Seq.empty
 }