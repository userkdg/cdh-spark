/*
 * Licensed to the Apache Software Foundation (ASF) under one or more
 * contributor license agreements.  See the NOTICE file distributed with
 * this work for additional information regarding copyright ownership.
 * The ASF licenses this file to You under the Apache License, Version 2.0
 * (the "License"); you may not use this file except in compliance with
 * the License.  You may obtain a copy of the License at
 *
 *    http://www.apache.org/licenses/LICENSE-2.0
 *
 * Unless required by applicable law or agreed to in writing, software
 * distributed under the License is distributed on an "AS IS" BASIS,
 * WITHOUT WARRANTIES OR CONDITIONS OF ANY KIND, either express or implied.
 * See the License for the specific language governing permissions and
 * limitations under the License.
 */
package org.apache.spark.deploy.k8s.submit

import java.io.StringWriter
<<<<<<< HEAD
import java.util.{Collections, Properties, UUID}
=======
import java.net.HttpURLConnection.HTTP_GONE
import java.util.{Collections, UUID}
import java.util.Properties
>>>>>>> 4be56606

import io.fabric8.kubernetes.api.model._
import io.fabric8.kubernetes.client.{KubernetesClient, KubernetesClientException, Watch}
import io.fabric8.kubernetes.client.Watcher.Action
import scala.collection.mutable
import scala.util.control.Breaks._
import scala.util.control.NonFatal

import org.apache.spark.SparkConf
import org.apache.spark.deploy.SparkApplication
import org.apache.spark.deploy.k8s._
import org.apache.spark.deploy.k8s.Config._
import org.apache.spark.deploy.k8s.Constants._
import org.apache.spark.internal.Logging
import org.apache.spark.util.Utils

/**
 * Encapsulates arguments to the submission client.
 *
 * @param mainAppResource the main application resource if any
 * @param mainClass the main class of the application to run
 * @param driverArgs arguments to the driver
 * @param maybePyFiles additional Python files via --py-files
 */
private[spark] case class ClientArguments(
    mainAppResource: MainAppResource,
    mainClass: String,
    driverArgs: Array[String],
    maybePyFiles: Option[String])

private[spark] object ClientArguments {

  def fromCommandLineArgs(args: Array[String]): ClientArguments = {
    var mainAppResource: MainAppResource = JavaMainAppResource(None)
    var mainClass: Option[String] = None
    val driverArgs = mutable.ArrayBuffer.empty[String]
    var maybePyFiles : Option[String] = None

    args.sliding(2, 2).toList.foreach {
      case Array("--primary-java-resource", primaryJavaResource: String) =>
        mainAppResource = JavaMainAppResource(Some(primaryJavaResource))
      case Array("--primary-py-file", primaryPythonResource: String) =>
        mainAppResource = PythonMainAppResource(primaryPythonResource)
      case Array("--primary-r-file", primaryRFile: String) =>
        mainAppResource = RMainAppResource(primaryRFile)
      case Array("--other-py-files", pyFiles: String) =>
        maybePyFiles = Some(pyFiles)
      case Array("--main-class", clazz: String) =>
        mainClass = Some(clazz)
      case Array("--arg", arg: String) =>
        driverArgs += arg
      case other =>
        val invalid = other.mkString(" ")
        throw new RuntimeException(s"Unknown arguments: $invalid")
    }

    require(mainClass.isDefined, "Main class must be specified via --main-class")

    ClientArguments(
      mainAppResource,
      mainClass.get,
      driverArgs.toArray,
      maybePyFiles)
  }
}

/**
 * Submits a Spark application to run on Kubernetes by creating the driver pod and starting a
 * watcher that monitors and logs the application status. Waits for the application to terminate if
 * spark.kubernetes.submission.waitAppCompletion is true.
 *
 * @param conf The kubernetes driver config.
 * @param builder Responsible for building the base driver pod based on a composition of
 *                implemented features.
 * @param kubernetesClient the client to talk to the Kubernetes API server
 * @param waitForAppCompletion a flag indicating whether the client should wait for the application
 *                             to complete
 * @param watcher a watcher that monitors and logs the application status
 */
private[spark] class Client(
    conf: KubernetesDriverConf,
    builder: KubernetesDriverBuilder,
    kubernetesClient: KubernetesClient,
    waitForAppCompletion: Boolean,
    watcher: LoggingPodStatusWatcher) extends Logging {

  def run(): Unit = {
    val resolvedDriverSpec = builder.buildFromFeatures(conf, kubernetesClient)
    val configMapName = s"${conf.resourceNamePrefix}-driver-conf-map"
    val configMap = buildConfigMap(configMapName, resolvedDriverSpec.systemProperties)
    // The include of the ENV_VAR for "SPARK_CONF_DIR" is to allow for the
    // Spark command builder to pickup on the Java Options present in the ConfigMap
    val resolvedDriverContainer = new ContainerBuilder(resolvedDriverSpec.pod.container)
      .addNewEnv()
        .withName(ENV_SPARK_CONF_DIR)
        .withValue(SPARK_CONF_DIR_INTERNAL)
        .endEnv()
      .addNewVolumeMount()
        .withName(SPARK_CONF_VOLUME)
        .withMountPath(SPARK_CONF_DIR_INTERNAL)
        .endVolumeMount()
      .build()
    val resolvedDriverPod = new PodBuilder(resolvedDriverSpec.pod.pod)
      .editSpec()
        .addToContainers(resolvedDriverContainer)
        .addNewVolume()
          .withName(SPARK_CONF_VOLUME)
          .withNewConfigMap()
            .withName(configMapName)
            .endConfigMap()
          .endVolume()
        .endSpec()
      .build()

<<<<<<< HEAD
      if (waitForAppCompletion) {
        logInfo(s"Waiting for application ${conf.appName} to finish...")
        watcher.awaitCompletion()
        logInfo(s"Application ${conf.appName} finished.")
      } else {
        logInfo(s"Deployed Spark application ${conf.appName} into Kubernetes.")
=======
    val driverPodName = resolvedDriverPod.getMetadata.getName
    var watch: Watch = null
    val createdDriverPod = kubernetesClient.pods().create(resolvedDriverPod)
    try {
      val otherKubernetesResources = resolvedDriverSpec.driverKubernetesResources ++ Seq(configMap)
      addDriverOwnerReference(createdDriverPod, otherKubernetesResources)
      kubernetesClient.resourceList(otherKubernetesResources: _*).createOrReplace()
    } catch {
      case NonFatal(e) =>
        kubernetesClient.pods().delete(createdDriverPod)
        throw e
    }
    val sId = Seq(kubernetesConf.namespace(), driverPodName).mkString(":")
    breakable {
      while (true) {
        val podWithName = kubernetesClient
          .pods()
          .withName(driverPodName)
        // Reset resource to old before we start the watch, this is important for race conditions
        watcher.reset()

        watch = podWithName.watch(watcher)

        // Send the latest pod state we know to the watcher to make sure we didn't miss anything
        watcher.eventReceived(Action.MODIFIED, podWithName.get())

        // Break the while loop if the pod is completed or we don't want to wait
        if(watcher.watchOrStop(sId)) {
          watch.close()
          break
        }
>>>>>>> 4be56606
      }
    }
  }

  // Add a OwnerReference to the given resources making the driver pod an owner of them so when
  // the driver pod is deleted, the resources are garbage collected.
  private def addDriverOwnerReference(driverPod: Pod, resources: Seq[HasMetadata]): Unit = {
    val driverPodOwnerReference = new OwnerReferenceBuilder()
      .withName(driverPod.getMetadata.getName)
      .withApiVersion(driverPod.getApiVersion)
      .withUid(driverPod.getMetadata.getUid)
      .withKind(driverPod.getKind)
      .withController(true)
      .build()
    resources.foreach { resource =>
      val originalMetadata = resource.getMetadata
      originalMetadata.setOwnerReferences(Collections.singletonList(driverPodOwnerReference))
    }
  }

  // Build a Config Map that will house spark conf properties in a single file for spark-submit
  private def buildConfigMap(configMapName: String, conf: Map[String, String]): ConfigMap = {
    val properties = new Properties()
    conf.foreach { case (k, v) =>
      properties.setProperty(k, v)
    }
    val propertiesWriter = new StringWriter()
    properties.store(propertiesWriter,
      s"Java properties built from Kubernetes config map with name: $configMapName")
    new ConfigMapBuilder()
      .withNewMetadata()
        .withName(configMapName)
        .endMetadata()
      .addToData(SPARK_CONF_FILE_NAME, propertiesWriter.toString)
      .build()
  }
}

/**
 * Main class and entry point of application submission in KUBERNETES mode.
 */
private[spark] class KubernetesClientApplication extends SparkApplication {

  override def start(args: Array[String], conf: SparkConf): Unit = {
    val parsedArguments = ClientArguments.fromCommandLineArgs(args)
    run(parsedArguments, conf)
  }

  private def run(clientArguments: ClientArguments, sparkConf: SparkConf): Unit = {
    val appName = sparkConf.getOption("spark.app.name").getOrElse("spark")
    // For constructing the app ID, we can't use the Spark application name, as the app ID is going
    // to be added as a label to group resources belonging to the same application. Label values are
    // considerably restrictive, e.g. must be no longer than 63 characters in length. So we generate
    // a unique app ID (captured by spark.app.id) in the format below.
    val kubernetesAppId = s"spark-${UUID.randomUUID().toString.replaceAll("-", "")}"
    val waitForAppCompletion = sparkConf.get(WAIT_FOR_APP_COMPLETION)
    val kubernetesConf = KubernetesConf.createDriverConf(
      sparkConf,
      kubernetesAppId,
      clientArguments.mainAppResource,
      clientArguments.mainClass,
      clientArguments.driverArgs,
      clientArguments.maybePyFiles)
    // The master URL has been checked for validity already in SparkSubmit.
    // We just need to get rid of the "k8s://" prefix here.
    val master = KubernetesUtils.parseMasterUrl(sparkConf.get("spark.master"))
    val loggingInterval = if (waitForAppCompletion) Some(sparkConf.get(REPORT_INTERVAL)) else None

    val watcher = new LoggingPodStatusWatcherImpl(kubernetesAppId,
      loggingInterval,
      waitForAppCompletion)

    Utils.tryWithResource(SparkKubernetesClientFactory.createKubernetesClient(
      master,
      Some(kubernetesConf.namespace),
      KUBERNETES_AUTH_SUBMISSION_CONF_PREFIX,
      sparkConf,
      None,
      None)) { kubernetesClient =>
        val client = new Client(
          kubernetesConf,
          new KubernetesDriverBuilder(),
          kubernetesClient,
          waitForAppCompletion,
          watcher)
        client.run()
    }
  }
}<|MERGE_RESOLUTION|>--- conflicted
+++ resolved
@@ -17,13 +17,9 @@
 package org.apache.spark.deploy.k8s.submit
 
 import java.io.StringWriter
-<<<<<<< HEAD
-import java.util.{Collections, Properties, UUID}
-=======
 import java.net.HttpURLConnection.HTTP_GONE
 import java.util.{Collections, UUID}
 import java.util.Properties
->>>>>>> 4be56606
 
 import io.fabric8.kubernetes.api.model._
 import io.fabric8.kubernetes.client.{KubernetesClient, KubernetesClientException, Watch}
@@ -34,7 +30,7 @@
 
 import org.apache.spark.SparkConf
 import org.apache.spark.deploy.SparkApplication
-import org.apache.spark.deploy.k8s._
+import org.apache.spark.deploy.k8s.{KubernetesConf, KubernetesDriverSpecificConf, KubernetesUtils, SparkKubernetesClientFactory}
 import org.apache.spark.deploy.k8s.Config._
 import org.apache.spark.deploy.k8s.Constants._
 import org.apache.spark.internal.Logging
@@ -49,7 +45,7 @@
  * @param maybePyFiles additional Python files via --py-files
  */
 private[spark] case class ClientArguments(
-    mainAppResource: MainAppResource,
+    mainAppResource: Option[MainAppResource],
     mainClass: String,
     driverArgs: Array[String],
     maybePyFiles: Option[String])
@@ -57,18 +53,18 @@
 private[spark] object ClientArguments {
 
   def fromCommandLineArgs(args: Array[String]): ClientArguments = {
-    var mainAppResource: MainAppResource = JavaMainAppResource(None)
+    var mainAppResource: Option[MainAppResource] = None
     var mainClass: Option[String] = None
     val driverArgs = mutable.ArrayBuffer.empty[String]
     var maybePyFiles : Option[String] = None
 
     args.sliding(2, 2).toList.foreach {
       case Array("--primary-java-resource", primaryJavaResource: String) =>
-        mainAppResource = JavaMainAppResource(Some(primaryJavaResource))
+        mainAppResource = Some(JavaMainAppResource(primaryJavaResource))
       case Array("--primary-py-file", primaryPythonResource: String) =>
-        mainAppResource = PythonMainAppResource(primaryPythonResource)
+        mainAppResource = Some(PythonMainAppResource(primaryPythonResource))
       case Array("--primary-r-file", primaryRFile: String) =>
-        mainAppResource = RMainAppResource(primaryRFile)
+        mainAppResource = Some(RMainAppResource(primaryRFile))
       case Array("--other-py-files", pyFiles: String) =>
         maybePyFiles = Some(pyFiles)
       case Array("--main-class", clazz: String) =>
@@ -95,24 +91,27 @@
  * watcher that monitors and logs the application status. Waits for the application to terminate if
  * spark.kubernetes.submission.waitAppCompletion is true.
  *
- * @param conf The kubernetes driver config.
  * @param builder Responsible for building the base driver pod based on a composition of
  *                implemented features.
+ * @param kubernetesConf application configuration
  * @param kubernetesClient the client to talk to the Kubernetes API server
  * @param waitForAppCompletion a flag indicating whether the client should wait for the application
  *                             to complete
+ * @param appName the application name
  * @param watcher a watcher that monitors and logs the application status
  */
 private[spark] class Client(
-    conf: KubernetesDriverConf,
     builder: KubernetesDriverBuilder,
+    kubernetesConf: KubernetesConf[KubernetesDriverSpecificConf],
     kubernetesClient: KubernetesClient,
     waitForAppCompletion: Boolean,
-    watcher: LoggingPodStatusWatcher) extends Logging {
+    appName: String,
+    watcher: LoggingPodStatusWatcher,
+    kubernetesResourceNamePrefix: String) extends Logging {
 
   def run(): Unit = {
-    val resolvedDriverSpec = builder.buildFromFeatures(conf, kubernetesClient)
-    val configMapName = s"${conf.resourceNamePrefix}-driver-conf-map"
+    val resolvedDriverSpec = builder.buildFromFeatures(kubernetesConf)
+    val configMapName = s"$kubernetesResourceNamePrefix-driver-conf-map"
     val configMap = buildConfigMap(configMapName, resolvedDriverSpec.systemProperties)
     // The include of the ENV_VAR for "SPARK_CONF_DIR" is to allow for the
     // Spark command builder to pickup on the Java Options present in the ConfigMap
@@ -138,14 +137,6 @@
         .endSpec()
       .build()
 
-<<<<<<< HEAD
-      if (waitForAppCompletion) {
-        logInfo(s"Waiting for application ${conf.appName} to finish...")
-        watcher.awaitCompletion()
-        logInfo(s"Application ${conf.appName} finished.")
-      } else {
-        logInfo(s"Deployed Spark application ${conf.appName} into Kubernetes.")
-=======
     val driverPodName = resolvedDriverPod.getMetadata.getName
     var watch: Watch = null
     val createdDriverPod = kubernetesClient.pods().create(resolvedDriverPod)
@@ -177,7 +168,6 @@
           watch.close()
           break
         }
->>>>>>> 4be56606
       }
     }
   }
@@ -234,13 +224,19 @@
     // a unique app ID (captured by spark.app.id) in the format below.
     val kubernetesAppId = s"spark-${UUID.randomUUID().toString.replaceAll("-", "")}"
     val waitForAppCompletion = sparkConf.get(WAIT_FOR_APP_COMPLETION)
+    val kubernetesResourceNamePrefix = KubernetesClientApplication.getResourceNamePrefix(appName)
+    sparkConf.set(KUBERNETES_PYSPARK_PY_FILES, clientArguments.maybePyFiles.getOrElse(""))
     val kubernetesConf = KubernetesConf.createDriverConf(
       sparkConf,
+      appName,
+      kubernetesResourceNamePrefix,
       kubernetesAppId,
       clientArguments.mainAppResource,
       clientArguments.mainClass,
       clientArguments.driverArgs,
       clientArguments.maybePyFiles)
+    val builder = new KubernetesDriverBuilder
+    val namespace = kubernetesConf.namespace()
     // The master URL has been checked for validity already in SparkSubmit.
     // We just need to get rid of the "k8s://" prefix here.
     val master = KubernetesUtils.parseMasterUrl(sparkConf.get("spark.master"))
@@ -252,18 +248,36 @@
 
     Utils.tryWithResource(SparkKubernetesClientFactory.createKubernetesClient(
       master,
-      Some(kubernetesConf.namespace),
+      Some(namespace),
       KUBERNETES_AUTH_SUBMISSION_CONF_PREFIX,
       sparkConf,
       None,
       None)) { kubernetesClient =>
         val client = new Client(
+          builder,
           kubernetesConf,
-          new KubernetesDriverBuilder(),
           kubernetesClient,
           waitForAppCompletion,
-          watcher)
+          appName,
+          watcher,
+          kubernetesResourceNamePrefix)
         client.run()
     }
   }
+}
+
+private[spark] object KubernetesClientApplication {
+
+  def getAppName(conf: SparkConf): String = conf.getOption("spark.app.name").getOrElse("spark")
+
+  def getResourceNamePrefix(appName: String): String = {
+    val launchTime = System.currentTimeMillis()
+    s"$appName-$launchTime"
+      .trim
+      .toLowerCase
+      .replaceAll("\\s+", "-")
+      .replaceAll("\\.", "-")
+      .replaceAll("[^a-z0-9\\-]", "")
+      .replaceAll("-+", "-")
+  }
 }