--- conflicted
+++ resolved
@@ -16,39 +16,8 @@
  */
 package org.apache.spark.scheduler.cluster.k8s
 
-import java.io.File
-
-import io.fabric8.kubernetes.client.KubernetesClient
-
-import org.apache.spark.SecurityManager
-import org.apache.spark.deploy.k8s._
+import org.apache.spark.deploy.k8s.{KubernetesConf, KubernetesExecutorSpecificConf, KubernetesRoleSpecificConf, SparkPod}
 import org.apache.spark.deploy.k8s.features._
-<<<<<<< HEAD
-
-private[spark] class KubernetesExecutorBuilder {
-
-  def buildFromFeatures(
-      conf: KubernetesExecutorConf,
-      secMgr: SecurityManager,
-      client: KubernetesClient): SparkPod = {
-    val initialPod = conf.get(Config.KUBERNETES_EXECUTOR_PODTEMPLATE_FILE)
-      .map { file =>
-        KubernetesUtils.loadPodFromTemplate(
-          client,
-          new File(file),
-          conf.get(Config.KUBERNETES_EXECUTOR_PODTEMPLATE_CONTAINER_NAME))
-      }
-      .getOrElse(SparkPod.initialPod())
-
-    val features = Seq(
-      new BasicExecutorFeatureStep(conf, secMgr),
-      new MountSecretsFeatureStep(conf),
-      new EnvSecretsFeatureStep(conf),
-      new LocalDirsFeatureStep(conf),
-      new MountVolumesFeatureStep(conf))
-
-    features.foldLeft(initialPod) { case (pod, feature) => feature.configurePod(pod) }
-=======
 import org.apache.spark.deploy.k8s.features.{BasicExecutorFeatureStep, EnvSecretsFeatureStep, ExecutorKubernetesCredentialsFeatureStep, LocalDirsFeatureStep, MountSecretsFeatureStep}
 
 private[spark] class KubernetesExecutorBuilder(
@@ -94,7 +63,5 @@
       executorPod = feature.configurePod(executorPod)
     }
     executorPod
->>>>>>> 4be56606
   }
-
 }