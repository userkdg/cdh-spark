/*
 * Licensed to the Apache Software Foundation (ASF) under one or more
 * contributor license agreements.  See the NOTICE file distributed with
 * this work for additional information regarding copyright ownership.
 * The ASF licenses this file to You under the Apache License, Version 2.0
 * (the "License"); you may not use this file except in compliance with
 * the License.  You may obtain a copy of the License at
 *
 *    http://www.apache.org/licenses/LICENSE-2.0
 *
 * Unless required by applicable law or agreed to in writing, software
 * distributed under the License is distributed on an "AS IS" BASIS,
 * WITHOUT WARRANTIES OR CONDITIONS OF ANY KIND, either express or implied.
 * See the License for the specific language governing permissions and
 * limitations under the License.
 */
package org.apache.spark.scheduler.cluster.k8s

import io.fabric8.kubernetes.client.KubernetesClient

import org.apache.spark.{SecurityManager, SparkConf}
import org.apache.spark.deploy.k8s._
import org.apache.spark.internal.config.ConfigEntry

<<<<<<< HEAD
class KubernetesExecutorBuilderSuite extends PodBuilderSuite {

  override protected def templateFileConf: ConfigEntry[_] = {
    Config.KUBERNETES_EXECUTOR_PODTEMPLATE_FILE
  }

  override protected def buildPod(sparkConf: SparkConf, client: KubernetesClient): SparkPod = {
    sparkConf.set("spark.driver.host", "https://driver.host.com")
    val conf = KubernetesTestConf.createExecutorConf(sparkConf = sparkConf)
    val secMgr = new SecurityManager(sparkConf)
    new KubernetesExecutorBuilder().buildFromFeatures(conf, secMgr, client)
  }

=======
class KubernetesExecutorBuilderSuite extends SparkFunSuite {
  private val BASIC_STEP_TYPE = "basic"
  private val CREDENTIALS_STEP_TYPE = "creds"
  private val SECRETS_STEP_TYPE = "mount-secrets"
  private val ENV_SECRETS_STEP_TYPE = "env-secrets"
  private val LOCAL_DIRS_STEP_TYPE = "local-dirs"
  private val MOUNT_VOLUMES_STEP_TYPE = "mount-volumes"

  private val basicFeatureStep = KubernetesFeaturesTestUtils.getMockConfigStepForStepType(
    BASIC_STEP_TYPE, classOf[BasicExecutorFeatureStep])
  private val credentialsStep = KubernetesFeaturesTestUtils.getMockConfigStepForStepType(
    CREDENTIALS_STEP_TYPE, classOf[ExecutorKubernetesCredentialsFeatureStep])
  private val mountSecretsStep = KubernetesFeaturesTestUtils.getMockConfigStepForStepType(
    SECRETS_STEP_TYPE, classOf[MountSecretsFeatureStep])
  private val envSecretsStep = KubernetesFeaturesTestUtils.getMockConfigStepForStepType(
    ENV_SECRETS_STEP_TYPE, classOf[EnvSecretsFeatureStep])
  private val localDirsStep = KubernetesFeaturesTestUtils.getMockConfigStepForStepType(
    LOCAL_DIRS_STEP_TYPE, classOf[LocalDirsFeatureStep])
  private val mountVolumesStep = KubernetesFeaturesTestUtils.getMockConfigStepForStepType(
    MOUNT_VOLUMES_STEP_TYPE, classOf[MountVolumesFeatureStep])

  private val builderUnderTest = new KubernetesExecutorBuilder(
    _ => basicFeatureStep,
    _ => credentialsStep,
    _ => mountSecretsStep,
    _ => envSecretsStep,
    _ => localDirsStep,
    _ => mountVolumesStep)

  test("Basic steps are consistently applied.") {
    val conf = KubernetesConf(
      new SparkConf(false),
      KubernetesExecutorSpecificConf(
        "executor-id", Some(new PodBuilder().build())),
      "prefix",
      "appId",
      Map.empty,
      Map.empty,
      Map.empty,
      Map.empty,
      Map.empty,
      Nil,
      Seq.empty[String])
    validateStepTypesApplied(
      builderUnderTest.buildFromFeatures(conf), BASIC_STEP_TYPE,
      CREDENTIALS_STEP_TYPE, LOCAL_DIRS_STEP_TYPE)
  }

  test("Apply secrets step if secrets are present.") {
    val conf = KubernetesConf(
      new SparkConf(false),
      KubernetesExecutorSpecificConf(
        "executor-id", Some(new PodBuilder().build())),
      "prefix",
      "appId",
      Map.empty,
      Map.empty,
      Map("secret" -> "secretMountPath"),
      Map("secret-name" -> "secret-key"),
      Map.empty,
      Nil,
      Seq.empty[String])
    validateStepTypesApplied(
      builderUnderTest.buildFromFeatures(conf),
      BASIC_STEP_TYPE,
      CREDENTIALS_STEP_TYPE,
      LOCAL_DIRS_STEP_TYPE,
      SECRETS_STEP_TYPE,
      ENV_SECRETS_STEP_TYPE)
  }

  test("Apply volumes step if mounts are present.") {
    val volumeSpec = KubernetesVolumeSpec(
      "volume",
      "/tmp",
      false,
      KubernetesHostPathVolumeConf("/checkpoint"))
    val conf = KubernetesConf(
      new SparkConf(false),
      KubernetesExecutorSpecificConf(
        "executor-id", Some(new PodBuilder().build())),
      "prefix",
      "appId",
      Map.empty,
      Map.empty,
      Map.empty,
      Map.empty,
      Map.empty,
      volumeSpec :: Nil,
      Seq.empty[String])
    validateStepTypesApplied(
      builderUnderTest.buildFromFeatures(conf),
      BASIC_STEP_TYPE,
      CREDENTIALS_STEP_TYPE,
      LOCAL_DIRS_STEP_TYPE,
      MOUNT_VOLUMES_STEP_TYPE)
  }

  private def validateStepTypesApplied(resolvedPod: SparkPod, stepTypes: String*): Unit = {
    assert(resolvedPod.pod.getMetadata.getLabels.size === stepTypes.size)
    stepTypes.foreach { stepType =>
      assert(resolvedPod.pod.getMetadata.getLabels.get(stepType) === stepType)
    }
  }
>>>>>>> 4be56606
}<|MERGE_RESOLUTION|>--- conflicted
+++ resolved
@@ -16,27 +16,12 @@
  */
 package org.apache.spark.scheduler.cluster.k8s
 
-import io.fabric8.kubernetes.client.KubernetesClient
+import io.fabric8.kubernetes.api.model.PodBuilder
 
-import org.apache.spark.{SecurityManager, SparkConf}
+import org.apache.spark.{SparkConf, SparkFunSuite}
 import org.apache.spark.deploy.k8s._
-import org.apache.spark.internal.config.ConfigEntry
+import org.apache.spark.deploy.k8s.features._
 
-<<<<<<< HEAD
-class KubernetesExecutorBuilderSuite extends PodBuilderSuite {
-
-  override protected def templateFileConf: ConfigEntry[_] = {
-    Config.KUBERNETES_EXECUTOR_PODTEMPLATE_FILE
-  }
-
-  override protected def buildPod(sparkConf: SparkConf, client: KubernetesClient): SparkPod = {
-    sparkConf.set("spark.driver.host", "https://driver.host.com")
-    val conf = KubernetesTestConf.createExecutorConf(sparkConf = sparkConf)
-    val secMgr = new SecurityManager(sparkConf)
-    new KubernetesExecutorBuilder().buildFromFeatures(conf, secMgr, client)
-  }
-
-=======
 class KubernetesExecutorBuilderSuite extends SparkFunSuite {
   private val BASIC_STEP_TYPE = "basic"
   private val CREDENTIALS_STEP_TYPE = "creds"
@@ -141,5 +126,4 @@
       assert(resolvedPod.pod.getMetadata.getLabels.get(stepType) === stepType)
     }
   }
->>>>>>> 4be56606
 }