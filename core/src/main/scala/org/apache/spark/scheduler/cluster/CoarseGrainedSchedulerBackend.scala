--- conflicted
+++ resolved
@@ -18,17 +18,13 @@
 package org.apache.spark.scheduler.cluster
 
 import java.util.concurrent.TimeUnit
-import java.util.concurrent.atomic.{AtomicInteger, AtomicReference}
+import java.util.concurrent.atomic.AtomicInteger
 import javax.annotation.concurrent.GuardedBy
 
 import scala.collection.mutable.{ArrayBuffer, HashMap, HashSet}
 import scala.concurrent.Future
 
-import org.apache.hadoop.security.UserGroupInformation
-
 import org.apache.spark.{ExecutorAllocationClient, SparkEnv, SparkException, TaskState}
-import org.apache.spark.deploy.SparkHadoopUtil
-import org.apache.spark.deploy.security.HadoopDelegationTokenManager
 import org.apache.spark.internal.Logging
 import org.apache.spark.rpc._
 import org.apache.spark.scheduler._
@@ -99,29 +95,16 @@
   // The num of current max ExecutorId used to re-register appMaster
   @volatile protected var currentExecutorIdCounter = 0
 
-  // Current set of delegation tokens to send to executors.
-  private val delegationTokens = new AtomicReference[Array[Byte]]()
-
-  // The token manager used to create security tokens.
-  private var delegationTokenManager: Option[HadoopDelegationTokenManager] = None
-
   private val reviveThread =
     ThreadUtils.newDaemonSingleThreadScheduledExecutor("driver-revive-thread")
 
-  class DriverEndpoint extends ThreadSafeRpcEndpoint with Logging {
-
-    override val rpcEnv: RpcEnv = CoarseGrainedSchedulerBackend.this.rpcEnv
+  class DriverEndpoint(override val rpcEnv: RpcEnv, sparkProperties: Seq[(String, String)])
+    extends ThreadSafeRpcEndpoint with Logging {
 
     // Executors that have been lost, but for which we don't yet know the real exit reason.
     protected val executorsPendingLossReason = new HashSet[String]
 
     protected val addressToExecutorId = new HashMap[RpcAddress, String]
-
-    // Spark configuration sent to executors. This is a lazy val so that subclasses of the
-    // scheduler can modify the SparkConf object before this view is created.
-    private lazy val sparkProperties = scheduler.sc.conf.getAll
-      .filter { case (k, _) => k.startsWith("spark.") }
-      .toSeq
 
     override def onStart() {
       // Periodically revive offers to allow delay scheduling to work
@@ -169,7 +152,9 @@
         }
 
       case UpdateDelegationTokens(newDelegationTokens) =>
-        updateDelegationTokens(newDelegationTokens)
+        executorDataMap.values.foreach { ed =>
+          ed.executorEndpoint.send(UpdateDelegationTokens(newDelegationTokens))
+        }
 
       case RemoveExecutor(executorId, reason) =>
         // We will remove the executor's state and cannot restore it. However, the connection
@@ -245,7 +230,7 @@
         val reply = SparkAppConfig(
           sparkProperties,
           SparkEnv.get.securityManager.getIOEncryptionKey(),
-          Option(delegationTokens.get()))
+          fetchHadoopDelegationTokens())
         context.reply(reply)
     }
 
@@ -391,32 +376,30 @@
     }
   }
 
-  val driverEndpoint = rpcEnv.setupEndpoint(ENDPOINT_NAME, createDriverEndpoint())
+  var driverEndpoint: RpcEndpointRef = null
 
   protected def minRegisteredRatio: Double = _minRegisteredRatio
 
   override def start() {
-    if (UserGroupInformation.isSecurityEnabled()) {
-      delegationTokenManager = createTokenManager()
-      delegationTokenManager.foreach { dtm =>
-        val ugi = UserGroupInformation.getCurrentUser()
-        val tokens = if (dtm.renewalEnabled) {
-          dtm.start()
-        } else if (ugi.hasKerberosCredentials()) {
-          val creds = ugi.getCredentials()
-          dtm.obtainDelegationTokens(creds)
-          SparkHadoopUtil.get.serialize(creds)
-        } else {
-          null
-        }
-        if (tokens != null) {
-          updateDelegationTokens(tokens)
-        }
-      }
-    }
-  }
-
-  protected def createDriverEndpoint(): DriverEndpoint = new DriverEndpoint()
+    val properties = new ArrayBuffer[(String, String)]
+    for ((key, value) <- scheduler.sc.conf.getAll) {
+      if (key.startsWith("spark.")) {
+        properties += ((key, value))
+      }
+    }
+
+    // TODO (prashant) send conf instead of properties
+    driverEndpoint = createDriverEndpointRef(properties)
+  }
+
+  protected def createDriverEndpointRef(
+      properties: ArrayBuffer[(String, String)]): RpcEndpointRef = {
+    rpcEnv.setupEndpoint(ENDPOINT_NAME, createDriverEndpoint(properties))
+  }
+
+  protected def createDriverEndpoint(properties: Seq[(String, String)]): DriverEndpoint = {
+    new DriverEndpoint(rpcEnv, properties)
+  }
 
   def stopExecutors() {
     try {
@@ -433,7 +416,6 @@
   override def stop() {
     reviveThread.shutdownNow()
     stopExecutors()
-    delegationTokenManager.foreach(_.stop())
     try {
       if (driverEndpoint != null) {
         driverEndpoint.askSync[Boolean](StopDriver)
@@ -702,31 +684,7 @@
     true
   }
 
-<<<<<<< HEAD
-  /**
-   * Create the delegation token manager to be used for the application. This method is called
-   * once during the start of the scheduler backend (so after the object has already been
-   * fully constructed), only if security is enabled in the Hadoop configuration.
-   */
-  protected def createTokenManager(): Option[HadoopDelegationTokenManager] = None
-
-  /**
-   * Called when a new set of delegation tokens is sent to the driver. Child classes can override
-   * this method but should always call this implementation, which handles token distribution to
-   * executors.
-   */
-  protected def updateDelegationTokens(tokens: Array[Byte]): Unit = {
-    SparkHadoopUtil.get.addDelegationTokens(tokens, conf)
-    delegationTokens.set(tokens)
-    executorDataMap.values.foreach { ed =>
-      ed.executorEndpoint.send(UpdateDelegationTokens(tokens))
-    }
-  }
-
-  protected def currentDelegationTokens: Array[Byte] = delegationTokens.get()
-=======
   protected def fetchHadoopDelegationTokens(): Option[Array[Byte]] = { None }
->>>>>>> 4be56606
 
   // SPARK-27112: We need to ensure that there is ordering of lock acquisition
   // between TaskSchedulerImpl and CoarseGrainedSchedulerBackend objects in order to fix
@@ -734,10 +692,6 @@
   private def withLock[T](fn: => T): T = scheduler.synchronized {
     CoarseGrainedSchedulerBackend.this.synchronized { fn }
   }
-<<<<<<< HEAD
-
-=======
->>>>>>> 4be56606
 }
 
 private[spark] object CoarseGrainedSchedulerBackend {
