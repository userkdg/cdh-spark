/*
 * Licensed to the Apache Software Foundation (ASF) under one or more
 * contributor license agreements.  See the NOTICE file distributed with
 * this work for additional information regarding copyright ownership.
 * The ASF licenses this file to You under the Apache License, Version 2.0
 * (the "License"); you may not use this file except in compliance with
 * the License.  You may obtain a copy of the License at
 *
 *    http://www.apache.org/licenses/LICENSE-2.0
 *
 * Unless required by applicable law or agreed to in writing, software
 * distributed under the License is distributed on an "AS IS" BASIS,
 * WITHOUT WARRANTIES OR CONDITIONS OF ANY KIND, either express or implied.
 * See the License for the specific language governing permissions and
 * limitations under the License.
 */

package org.apache.spark.scheduler

import java.io._
import java.net.URI
import java.nio.charset.StandardCharsets
import java.util.Locale
import java.util.concurrent.ConcurrentHashMap
import java.util.function.Function

<<<<<<< HEAD
import scala.collection.mutable.{ArrayBuffer, Map}
=======
import scala.collection.mutable.ArrayBuffer
>>>>>>> 4be56606

import org.apache.hadoop.conf.Configuration
import org.apache.hadoop.fs.{FileSystem, FSDataOutputStream, Path}
import org.apache.hadoop.fs.permission.FsPermission
import org.json4s.JsonAST.JValue
import org.json4s.jackson.JsonMethods._

import org.apache.spark.{SPARK_VERSION, SparkConf}
import org.apache.spark.deploy.SparkHadoopUtil
import org.apache.spark.executor.ExecutorMetrics
import org.apache.spark.internal.Logging
import org.apache.spark.internal.config._
import org.apache.spark.io.CompressionCodec
import org.apache.spark.util.{JsonProtocol, Utils}

/**
 * A SparkListener that logs events to persistent storage.
 *
 * Event logging is specified by the following configurable parameters:
 *   spark.eventLog.enabled - Whether event logging is enabled.
 *   spark.eventLog.logBlockUpdates.enabled - Whether to log block updates
 *   spark.eventLog.compress - Whether to compress logged events
 *   spark.eventLog.overwrite - Whether to overwrite any existing files.
 *   spark.eventLog.dir - Path to the directory in which events are logged.
 *   spark.eventLog.buffer.kb - Buffer size to use when writing to output streams
 *   spark.eventLog.logStageExecutorMetrics.enabled - Whether to log stage executor metrics
 */
private[spark] class EventLoggingListener(
    appId: String,
    appAttemptId : Option[String],
    logBaseDir: URI,
    sparkConf: SparkConf,
    hadoopConf: Configuration)
  extends SparkListener with Logging {

  import EventLoggingListener._

  def this(appId: String, appAttemptId : Option[String], logBaseDir: URI, sparkConf: SparkConf) =
    this(appId, appAttemptId, logBaseDir, sparkConf,
      SparkHadoopUtil.get.newConfiguration(sparkConf))

  private val shouldCompress = sparkConf.get(EVENT_LOG_COMPRESS)
  private val shouldOverwrite = sparkConf.get(EVENT_LOG_OVERWRITE)
  private val shouldLogBlockUpdates = sparkConf.get(EVENT_LOG_BLOCK_UPDATES)
  private val shouldAllowECLogs = sparkConf.get(EVENT_LOG_ALLOW_EC)
  private val shouldLogStageExecutorMetrics = sparkConf.get(EVENT_LOG_STAGE_EXECUTOR_METRICS)
  private val testing = sparkConf.get(EVENT_LOG_TESTING)
  private val outputBufferSize = sparkConf.get(EVENT_LOG_OUTPUT_BUFFER_SIZE).toInt
  private val fileSystem = Utils.getHadoopFileSystem(logBaseDir, hadoopConf)
  private val compressionCodec =
    if (shouldCompress) {
      Some(CompressionCodec.createCodec(sparkConf))
    } else {
      None
    }
  private val compressionCodecName = compressionCodec.map { c =>
    CompressionCodec.getShortName(c.getClass.getName)
  }

  // Only defined if the file system scheme is not local
  private var hadoopDataStream: Option[FSDataOutputStream] = None

  private var writer: Option[PrintWriter] = None

  // For testing. Keep track of all JSON serialized events that have been logged.
  private[scheduler] val loggedEvents = new ArrayBuffer[JValue]

  // Visible for tests only.
  private[scheduler] val logPath = getLogPath(logBaseDir, appId, appAttemptId, compressionCodecName)

  // map of (stageId, stageAttempt), to peak executor metrics for the stage
  private val liveStageExecutorMetrics = Map.empty[(Int, Int), Map[String, ExecutorMetrics]]

  /**
   * Creates the log file in the configured log directory.
   */
  def start() {
    if (!fileSystem.getFileStatus(new Path(logBaseDir)).isDirectory) {
      throw new IllegalArgumentException(s"Log directory $logBaseDir is not a directory.")
    }

    val workingPath = logPath + IN_PROGRESS
    val path = new Path(workingPath)
    val uri = path.toUri
    val defaultFs = FileSystem.getDefaultUri(hadoopConf).getScheme
    val isDefaultLocal = defaultFs == null || defaultFs == "file"

    if (shouldOverwrite && fileSystem.delete(path, true)) {
      logWarning(s"Event log $path already exists. Overwriting...")
    }

    /* The Hadoop LocalFileSystem (r1.0.4) has known issues with syncing (HADOOP-7844).
     * Therefore, for local files, use FileOutputStream instead. */
    val dstream =
      if ((isDefaultLocal && uri.getScheme == null) || uri.getScheme == "file") {
        new FileOutputStream(uri.getPath)
      } else {
        hadoopDataStream = Some(if (shouldAllowECLogs) {
          fileSystem.create(path)
        } else {
          SparkHadoopUtil.createNonECFile(fileSystem, path)
        })
        hadoopDataStream.get
      }

    try {
      val cstream = compressionCodec.map(_.compressedOutputStream(dstream)).getOrElse(dstream)
      val bstream = new BufferedOutputStream(cstream, outputBufferSize)

      EventLoggingListener.initEventLog(bstream, testing, loggedEvents)
      fileSystem.setPermission(path, LOG_FILE_PERMISSIONS)
      writer = Some(new PrintWriter(bstream))
      logInfo("Logging events to %s".format(logPath))
    } catch {
      case e: Exception =>
        dstream.close()
        throw e
    }
  }

  /** Log the event as JSON. */
  private def logEvent(event: SparkListenerEvent, flushLogger: Boolean = false) {
    val eventJson = JsonProtocol.sparkEventToJson(event)
    // scalastyle:off println
    writer.foreach(_.println(compact(render(eventJson))))
    // scalastyle:on println
    if (flushLogger) {
      writer.foreach(_.flush())
      hadoopDataStream.foreach(_.hflush())
    }
    if (testing) {
      loggedEvents += eventJson
    }
  }

  // Events that do not trigger a flush
  override def onStageSubmitted(event: SparkListenerStageSubmitted): Unit = {
    logEvent(event)
    if (shouldLogStageExecutorMetrics) {
      // record the peak metrics for the new stage
      liveStageExecutorMetrics.put((event.stageInfo.stageId, event.stageInfo.attemptNumber()),
        Map.empty[String, ExecutorMetrics])
    }
  }

  override def onTaskStart(event: SparkListenerTaskStart): Unit = logEvent(event)

  override def onTaskGettingResult(event: SparkListenerTaskGettingResult): Unit = logEvent(event)

  override def onTaskEnd(event: SparkListenerTaskEnd): Unit = logEvent(event)

  override def onEnvironmentUpdate(event: SparkListenerEnvironmentUpdate): Unit = {
    logEvent(redactEvent(event))
  }

  // Events that trigger a flush
  override def onStageCompleted(event: SparkListenerStageCompleted): Unit = {
    if (shouldLogStageExecutorMetrics) {
      // clear out any previous attempts, that did not have a stage completed event
      val prevAttemptId = event.stageInfo.attemptNumber() - 1
      for (attemptId <- 0 to prevAttemptId) {
        liveStageExecutorMetrics.remove((event.stageInfo.stageId, attemptId))
      }

      // log the peak executor metrics for the stage, for each live executor,
      // whether or not the executor is running tasks for the stage
      val executorOpt = liveStageExecutorMetrics.remove(
        (event.stageInfo.stageId, event.stageInfo.attemptNumber()))
      executorOpt.foreach { execMap =>
        execMap.foreach { case (executorId, peakExecutorMetrics) =>
            logEvent(new SparkListenerStageExecutorMetrics(executorId, event.stageInfo.stageId,
              event.stageInfo.attemptNumber(), peakExecutorMetrics))
        }
      }
    }

    // log stage completed event
    logEvent(event, flushLogger = true)
  }

  override def onJobStart(event: SparkListenerJobStart): Unit = logEvent(event, flushLogger = true)

  override def onJobEnd(event: SparkListenerJobEnd): Unit = logEvent(event, flushLogger = true)

  override def onBlockManagerAdded(event: SparkListenerBlockManagerAdded): Unit = {
    logEvent(event, flushLogger = true)
  }

  override def onBlockManagerRemoved(event: SparkListenerBlockManagerRemoved): Unit = {
    logEvent(event, flushLogger = true)
  }

  override def onUnpersistRDD(event: SparkListenerUnpersistRDD): Unit = {
    logEvent(event, flushLogger = true)
  }

  override def onApplicationStart(event: SparkListenerApplicationStart): Unit = {
    logEvent(event, flushLogger = true)
  }

  override def onApplicationEnd(event: SparkListenerApplicationEnd): Unit = {
    logEvent(event, flushLogger = true)
  }
  override def onExecutorAdded(event: SparkListenerExecutorAdded): Unit = {
    logEvent(event, flushLogger = true)
  }

  override def onExecutorRemoved(event: SparkListenerExecutorRemoved): Unit = {
    logEvent(event, flushLogger = true)
  }

  override def onExecutorBlacklisted(event: SparkListenerExecutorBlacklisted): Unit = {
    logEvent(event, flushLogger = true)
  }

  override def onExecutorBlacklistedForStage(
      event: SparkListenerExecutorBlacklistedForStage): Unit = {
    logEvent(event, flushLogger = true)
  }

  override def onNodeBlacklistedForStage(event: SparkListenerNodeBlacklistedForStage): Unit = {
    logEvent(event, flushLogger = true)
  }

  override def onExecutorUnblacklisted(event: SparkListenerExecutorUnblacklisted): Unit = {
    logEvent(event, flushLogger = true)
  }

  override def onNodeBlacklisted(event: SparkListenerNodeBlacklisted): Unit = {
    logEvent(event, flushLogger = true)
  }

  override def onNodeUnblacklisted(event: SparkListenerNodeUnblacklisted): Unit = {
    logEvent(event, flushLogger = true)
  }

  override def onBlockUpdated(event: SparkListenerBlockUpdated): Unit = {
    if (shouldLogBlockUpdates) {
      logEvent(event, flushLogger = true)
    }
  }

  override def onExecutorMetricsUpdate(event: SparkListenerExecutorMetricsUpdate): Unit = {
    if (shouldLogStageExecutorMetrics) {
      // For the active stages, record any new peak values for the memory metrics for the executor
      event.executorUpdates.foreach { executorUpdates =>
        liveStageExecutorMetrics.values.foreach { peakExecutorMetrics =>
          val peakMetrics = peakExecutorMetrics.getOrElseUpdate(
            event.execId, new ExecutorMetrics())
          peakMetrics.compareAndUpdatePeakValues(executorUpdates)
        }
      }
    }
  }

  override def onOtherEvent(event: SparkListenerEvent): Unit = {
    if (event.logEvent) {
      logEvent(event, flushLogger = true)
    }
  }

  /**
   * Stop logging events. The event log file will be renamed so that it loses the
   * ".inprogress" suffix.
   */
  def stop(): Unit = {
    writer.foreach(_.close())

    val target = new Path(logPath)
    if (fileSystem.exists(target)) {
      if (shouldOverwrite) {
        logWarning(s"Event log $target already exists. Overwriting...")
        if (!fileSystem.delete(target, true)) {
          logWarning(s"Error deleting $target")
        }
      } else {
        throw new IOException("Target log file already exists (%s)".format(logPath))
      }
    }
    fileSystem.rename(new Path(logPath + IN_PROGRESS), target)
    // touch file to ensure modtime is current across those filesystems where rename()
    // does not set it, -and which support setTimes(); it's a no-op on most object stores
    try {
      fileSystem.setTimes(target, System.currentTimeMillis(), -1)
    } catch {
      case e: Exception => logDebug(s"failed to set time of $target", e)
    }
  }

  private[spark] def redactEvent(
      event: SparkListenerEnvironmentUpdate): SparkListenerEnvironmentUpdate = {
    // environmentDetails maps a string descriptor to a set of properties
    // Similar to:
    // "JVM Information" -> jvmInformation,
    // "Spark Properties" -> sparkProperties,
    // ...
    // where jvmInformation, sparkProperties, etc. are sequence of tuples.
    // We go through the various  of properties and redact sensitive information from them.
    val redactedProps = event.environmentDetails.map{ case (name, props) =>
      name -> Utils.redact(sparkConf, props)
    }
    SparkListenerEnvironmentUpdate(redactedProps)
  }

}

private[spark] object EventLoggingListener extends Logging {
  // Suffix applied to the names of files still being written by applications.
  val IN_PROGRESS = ".inprogress"
  val DEFAULT_LOG_DIR = "/tmp/spark-events"

  private val LOG_FILE_PERMISSIONS = new FsPermission(Integer.parseInt("770", 8).toShort)

  // A cache for compression codecs to avoid creating the same codec many times
<<<<<<< HEAD
  private val codecMap = Map.empty[String, CompressionCodec]
=======
  private val codecMap = new ConcurrentHashMap[String, CompressionCodec]
>>>>>>> 4be56606

  /**
   * Write metadata about an event log to the given stream.
   * The metadata is encoded in the first line of the event log as JSON.
   *
   * @param logStream Raw output stream to the event log file.
   */
  def initEventLog(
      logStream: OutputStream,
      testing: Boolean,
      loggedEvents: ArrayBuffer[JValue]): Unit = {
    val metadata = SparkListenerLogStart(SPARK_VERSION)
    val eventJson = JsonProtocol.logStartToJson(metadata)
    val metadataJson = compact(eventJson) + "\n"
    logStream.write(metadataJson.getBytes(StandardCharsets.UTF_8))
    if (testing && loggedEvents != null) {
      loggedEvents += eventJson
    }
  }

  /**
   * Return a file-system-safe path to the log file for the given application.
   *
   * Note that because we currently only create a single log file for each application,
   * we must encode all the information needed to parse this event log in the file name
   * instead of within the file itself. Otherwise, if the file is compressed, for instance,
   * we won't know which codec to use to decompress the metadata needed to open the file in
   * the first place.
   *
   * The log file name will identify the compression codec used for the contents, if any.
   * For example, app_123 for an uncompressed log, app_123.lzf for an LZF-compressed log.
   *
   * @param logBaseDir Directory where the log file will be written.
   * @param appId A unique app ID.
   * @param appAttemptId A unique attempt id of appId. May be the empty string.
   * @param compressionCodecName Name to identify the codec used to compress the contents
   *                             of the log, or None if compression is not enabled.
   * @return A path which consists of file-system-safe characters.
   */
  def getLogPath(
      logBaseDir: URI,
      appId: String,
      appAttemptId: Option[String],
      compressionCodecName: Option[String] = None): String = {
    val base = new Path(logBaseDir).toString.stripSuffix("/") + "/" + Utils.sanitizeDirName(appId)
    val codec = compressionCodecName.map("." + _).getOrElse("")
    if (appAttemptId.isDefined) {
      base + "_" + Utils.sanitizeDirName(appAttemptId.get) + codec
    } else {
      base + codec
    }
  }

  /**
   * Opens an event log file and returns an input stream that contains the event data.
   *
   * @return input stream that holds one JSON record per line.
   */
  def openEventLog(log: Path, fs: FileSystem): InputStream = {
    val in = new BufferedInputStream(fs.open(log))
    try {
      val codec = codecName(log).map { c =>
        codecMap.computeIfAbsent(c, new Function[String, CompressionCodec] {
          override def apply(key: String): CompressionCodec =
            CompressionCodec.createCodec(new SparkConf, key)
        })
      }
      codec.map(_.compressedInputStream(in)).getOrElse(in)
    } catch {
      case e: Throwable =>
        in.close()
        throw e
    }
  }

  def codecName(log: Path): Option[String] = {
    // Compression codec is encoded as an extension, e.g. app_123.lzf
    // Since we sanitize the app ID to not include periods, it is safe to split on it
    val logName = log.getName.stripSuffix(IN_PROGRESS)
    logName.split("\\.").tail.lastOption
  }

}<|MERGE_RESOLUTION|>--- conflicted
+++ resolved
@@ -24,11 +24,7 @@
 import java.util.concurrent.ConcurrentHashMap
 import java.util.function.Function
 
-<<<<<<< HEAD
-import scala.collection.mutable.{ArrayBuffer, Map}
-=======
 import scala.collection.mutable.ArrayBuffer
->>>>>>> 4be56606
 
 import org.apache.hadoop.conf.Configuration
 import org.apache.hadoop.fs.{FileSystem, FSDataOutputStream, Path}
@@ -38,7 +34,6 @@
 
 import org.apache.spark.{SPARK_VERSION, SparkConf}
 import org.apache.spark.deploy.SparkHadoopUtil
-import org.apache.spark.executor.ExecutorMetrics
 import org.apache.spark.internal.Logging
 import org.apache.spark.internal.config._
 import org.apache.spark.io.CompressionCodec
@@ -54,7 +49,6 @@
  *   spark.eventLog.overwrite - Whether to overwrite any existing files.
  *   spark.eventLog.dir - Path to the directory in which events are logged.
  *   spark.eventLog.buffer.kb - Buffer size to use when writing to output streams
- *   spark.eventLog.logStageExecutorMetrics.enabled - Whether to log stage executor metrics
  */
 private[spark] class EventLoggingListener(
     appId: String,
@@ -73,8 +67,6 @@
   private val shouldCompress = sparkConf.get(EVENT_LOG_COMPRESS)
   private val shouldOverwrite = sparkConf.get(EVENT_LOG_OVERWRITE)
   private val shouldLogBlockUpdates = sparkConf.get(EVENT_LOG_BLOCK_UPDATES)
-  private val shouldAllowECLogs = sparkConf.get(EVENT_LOG_ALLOW_EC)
-  private val shouldLogStageExecutorMetrics = sparkConf.get(EVENT_LOG_STAGE_EXECUTOR_METRICS)
   private val testing = sparkConf.get(EVENT_LOG_TESTING)
   private val outputBufferSize = sparkConf.get(EVENT_LOG_OUTPUT_BUFFER_SIZE).toInt
   private val fileSystem = Utils.getHadoopFileSystem(logBaseDir, hadoopConf)
@@ -99,9 +91,6 @@
   // Visible for tests only.
   private[scheduler] val logPath = getLogPath(logBaseDir, appId, appAttemptId, compressionCodecName)
 
-  // map of (stageId, stageAttempt), to peak executor metrics for the stage
-  private val liveStageExecutorMetrics = Map.empty[(Int, Int), Map[String, ExecutorMetrics]]
-
   /**
    * Creates the log file in the configured log directory.
    */
@@ -126,11 +115,7 @@
       if ((isDefaultLocal && uri.getScheme == null) || uri.getScheme == "file") {
         new FileOutputStream(uri.getPath)
       } else {
-        hadoopDataStream = Some(if (shouldAllowECLogs) {
-          fileSystem.create(path)
-        } else {
-          SparkHadoopUtil.createNonECFile(fileSystem, path)
-        })
+        hadoopDataStream = Some(fileSystem.create(path))
         hadoopDataStream.get
       }
 
@@ -165,14 +150,7 @@
   }
 
   // Events that do not trigger a flush
-  override def onStageSubmitted(event: SparkListenerStageSubmitted): Unit = {
-    logEvent(event)
-    if (shouldLogStageExecutorMetrics) {
-      // record the peak metrics for the new stage
-      liveStageExecutorMetrics.put((event.stageInfo.stageId, event.stageInfo.attemptNumber()),
-        Map.empty[String, ExecutorMetrics])
-    }
-  }
+  override def onStageSubmitted(event: SparkListenerStageSubmitted): Unit = logEvent(event)
 
   override def onTaskStart(event: SparkListenerTaskStart): Unit = logEvent(event)
 
@@ -186,26 +164,6 @@
 
   // Events that trigger a flush
   override def onStageCompleted(event: SparkListenerStageCompleted): Unit = {
-    if (shouldLogStageExecutorMetrics) {
-      // clear out any previous attempts, that did not have a stage completed event
-      val prevAttemptId = event.stageInfo.attemptNumber() - 1
-      for (attemptId <- 0 to prevAttemptId) {
-        liveStageExecutorMetrics.remove((event.stageInfo.stageId, attemptId))
-      }
-
-      // log the peak executor metrics for the stage, for each live executor,
-      // whether or not the executor is running tasks for the stage
-      val executorOpt = liveStageExecutorMetrics.remove(
-        (event.stageInfo.stageId, event.stageInfo.attemptNumber()))
-      executorOpt.foreach { execMap =>
-        execMap.foreach { case (executorId, peakExecutorMetrics) =>
-            logEvent(new SparkListenerStageExecutorMetrics(executorId, event.stageInfo.stageId,
-              event.stageInfo.attemptNumber(), peakExecutorMetrics))
-        }
-      }
-    }
-
-    // log stage completed event
     logEvent(event, flushLogger = true)
   }
 
@@ -271,18 +229,8 @@
     }
   }
 
-  override def onExecutorMetricsUpdate(event: SparkListenerExecutorMetricsUpdate): Unit = {
-    if (shouldLogStageExecutorMetrics) {
-      // For the active stages, record any new peak values for the memory metrics for the executor
-      event.executorUpdates.foreach { executorUpdates =>
-        liveStageExecutorMetrics.values.foreach { peakExecutorMetrics =>
-          val peakMetrics = peakExecutorMetrics.getOrElseUpdate(
-            event.execId, new ExecutorMetrics())
-          peakMetrics.compareAndUpdatePeakValues(executorUpdates)
-        }
-      }
-    }
-  }
+  // No-op because logging every update would be overkill
+  override def onExecutorMetricsUpdate(event: SparkListenerExecutorMetricsUpdate): Unit = { }
 
   override def onOtherEvent(event: SparkListenerEvent): Unit = {
     if (event.logEvent) {
@@ -343,11 +291,7 @@
   private val LOG_FILE_PERMISSIONS = new FsPermission(Integer.parseInt("770", 8).toShort)
 
   // A cache for compression codecs to avoid creating the same codec many times
-<<<<<<< HEAD
-  private val codecMap = Map.empty[String, CompressionCodec]
-=======
   private val codecMap = new ConcurrentHashMap[String, CompressionCodec]
->>>>>>> 4be56606
 
   /**
    * Write metadata about an event log to the given stream.
@@ -392,13 +336,17 @@
       appId: String,
       appAttemptId: Option[String],
       compressionCodecName: Option[String] = None): String = {
-    val base = new Path(logBaseDir).toString.stripSuffix("/") + "/" + Utils.sanitizeDirName(appId)
+    val base = new Path(logBaseDir).toString.stripSuffix("/") + "/" + sanitize(appId)
     val codec = compressionCodecName.map("." + _).getOrElse("")
     if (appAttemptId.isDefined) {
-      base + "_" + Utils.sanitizeDirName(appAttemptId.get) + codec
+      base + "_" + sanitize(appAttemptId.get) + codec
     } else {
       base + codec
     }
+  }
+
+  private def sanitize(str: String): String = {
+    str.replaceAll("[ :/]", "-").replaceAll("[.${}'\"]", "_").toLowerCase(Locale.ROOT)
   }
 
   /**
