/*
 * Licensed to the Apache Software Foundation (ASF) under one or more
 * contributor license agreements.  See the NOTICE file distributed with
 * this work for additional information regarding copyright ownership.
 * The ASF licenses this file to You under the Apache License, Version 2.0
 * (the "License"); you may not use this file except in compliance with
 * the License.  You may obtain a copy of the License at
 *
 *    http://www.apache.org/licenses/LICENSE-2.0
 *
 * Unless required by applicable law or agreed to in writing, software
 * distributed under the License is distributed on an "AS IS" BASIS,
 * WITHOUT WARRANTIES OR CONDITIONS OF ANY KIND, either express or implied.
 * See the License for the specific language governing permissions and
 * limitations under the License.
 */

package org.apache.spark

import java.util.concurrent.{ScheduledFuture, TimeUnit}

import scala.collection.mutable
import scala.concurrent.Future

import org.apache.spark.executor.ExecutorMetrics
import org.apache.spark.internal.Logging
import org.apache.spark.rpc.{RpcCallContext, RpcEnv, ThreadSafeRpcEndpoint}
import org.apache.spark.scheduler._
import org.apache.spark.storage.BlockManagerId
import org.apache.spark.util._

/**
 * A heartbeat from executors to the driver. This is a shared message used by several internal
 * components to convey liveness or execution information for in-progress tasks. It will also
 * expire the hosts that have not heartbeated for more than spark.network.timeout.
 * spark.executor.heartbeatInterval should be significantly less than spark.network.timeout.
 */
private[spark] case class Heartbeat(
    executorId: String,
    accumUpdates: Array[(Long, Seq[AccumulatorV2[_, _]])], // taskId -> accumulator updates
    blockManagerId: BlockManagerId,
    executorUpdates: ExecutorMetrics) // executor level updates

/**
 * An event that SparkContext uses to notify HeartbeatReceiver that SparkContext.taskScheduler is
 * created.
 */
private[spark] case object TaskSchedulerIsSet

private[spark] case object ExpireDeadHosts

private case class ExecutorRegistered(executorId: String)

private case class ExecutorRemoved(executorId: String)

private[spark] case class HeartbeatResponse(reregisterBlockManager: Boolean)

/**
 * Lives in the driver to receive heartbeats from executors..
 */
private[spark] class HeartbeatReceiver(sc: SparkContext, clock: Clock)
  extends SparkListener with ThreadSafeRpcEndpoint with Logging {

  def this(sc: SparkContext) {
    this(sc, new SystemClock)
  }

  sc.listenerBus.addToManagementQueue(this)

  override val rpcEnv: RpcEnv = sc.env.rpcEnv

  private[spark] var scheduler: TaskScheduler = null

  // executor ID -> timestamp of when the last heartbeat from this executor was received
  private val executorLastSeen = new mutable.HashMap[String, Long]

  // "spark.network.timeout" uses "seconds", while `spark.storage.blockManagerSlaveTimeoutMs` uses
  // "milliseconds"
  private val executorTimeoutMs =
    sc.conf.getTimeAsMs("spark.storage.blockManagerSlaveTimeoutMs",
      s"${sc.conf.getTimeAsSeconds("spark.network.timeout", "120s")}s")

  // "spark.network.timeoutInterval" uses "seconds", while
  // "spark.storage.blockManagerTimeoutIntervalMs" uses "milliseconds"
  private val timeoutIntervalMs =
    sc.conf.getTimeAsMs("spark.storage.blockManagerTimeoutIntervalMs", "60s")
  private val checkTimeoutIntervalMs =
    sc.conf.getTimeAsSeconds("spark.network.timeoutInterval", s"${timeoutIntervalMs}ms") * 1000

  private var timeoutCheckingTask: ScheduledFuture[_] = null

  // "eventLoopThread" is used to run some pretty fast actions. The actions running in it should not
  // block the thread for a long time.
  private val eventLoopThread =
    ThreadUtils.newDaemonSingleThreadScheduledExecutor("heartbeat-receiver-event-loop-thread")

  private val killExecutorThread = ThreadUtils.newDaemonSingleThreadExecutor("kill-executor-thread")

  override def onStart(): Unit = {
    timeoutCheckingTask = eventLoopThread.scheduleAtFixedRate(new Runnable {
      override def run(): Unit = Utils.tryLogNonFatalError {
        Option(self).foreach(_.ask[Boolean](ExpireDeadHosts))
      }
    }, 0, checkTimeoutIntervalMs, TimeUnit.MILLISECONDS)
  }

  override def receiveAndReply(context: RpcCallContext): PartialFunction[Any, Unit] = {

    // Messages sent and received locally
    case ExecutorRegistered(executorId) =>
      executorLastSeen(executorId) = clock.getTimeMillis()
      context.reply(true)
    case ExecutorRemoved(executorId) =>
      executorLastSeen.remove(executorId)
      context.reply(true)
    case TaskSchedulerIsSet =>
      scheduler = sc.taskScheduler
      context.reply(true)
    case ExpireDeadHosts =>
      expireDeadHosts()
      context.reply(true)

    // Messages received from executors
<<<<<<< HEAD
    case heartbeat @ Heartbeat(executorId, accumUpdates, blockManagerId, executorMetrics) =>
=======
    case heartbeat @ Heartbeat(executorId, accumUpdates, blockManagerId) =>
      var reregisterBlockManager = !sc.isStopped
>>>>>>> 4be56606
      if (scheduler != null) {
        if (executorLastSeen.contains(executorId)) {
          executorLastSeen(executorId) = clock.getTimeMillis()
          eventLoopThread.submit(new Runnable {
            override def run(): Unit = Utils.tryLogNonFatalError {
              val unknownExecutor = !scheduler.executorHeartbeatReceived(
<<<<<<< HEAD
                executorId, accumUpdates, blockManagerId, executorMetrics)
              val response = HeartbeatResponse(reregisterBlockManager = unknownExecutor)
=======
                executorId, accumUpdates, blockManagerId)
              reregisterBlockManager &= unknownExecutor
              val response = HeartbeatResponse(reregisterBlockManager)
>>>>>>> 4be56606
              context.reply(response)
            }
          })
        } else {
          // This may happen if we get an executor's in-flight heartbeat immediately
          // after we just removed it. It's not really an error condition so we should
          // not log warning here. Otherwise there may be a lot of noise especially if
          // we explicitly remove executors (SPARK-4134).
          logDebug(s"Received heartbeat from unknown executor $executorId")
          context.reply(HeartbeatResponse(reregisterBlockManager))
        }
      } else {
        // Because Executor will sleep several seconds before sending the first "Heartbeat", this
        // case rarely happens. However, if it really happens, log it and ask the executor to
        // register itself again.
        logWarning(s"Dropping $heartbeat because TaskScheduler is not ready yet")
        context.reply(HeartbeatResponse(reregisterBlockManager))
      }
  }

  /**
   * Send ExecutorRegistered to the event loop to add a new executor. Only for test.
   *
   * @return if HeartbeatReceiver is stopped, return None. Otherwise, return a Some(Future) that
   *         indicate if this operation is successful.
   */
  def addExecutor(executorId: String): Option[Future[Boolean]] = {
    Option(self).map(_.ask[Boolean](ExecutorRegistered(executorId)))
  }

  /**
   * If the heartbeat receiver is not stopped, notify it of executor registrations.
   */
  override def onExecutorAdded(executorAdded: SparkListenerExecutorAdded): Unit = {
    addExecutor(executorAdded.executorId)
  }

  /**
   * Send ExecutorRemoved to the event loop to remove an executor. Only for test.
   *
   * @return if HeartbeatReceiver is stopped, return None. Otherwise, return a Some(Future) that
   *         indicate if this operation is successful.
   */
  def removeExecutor(executorId: String): Option[Future[Boolean]] = {
    Option(self).map(_.ask[Boolean](ExecutorRemoved(executorId)))
  }

  /**
   * If the heartbeat receiver is not stopped, notify it of executor removals so it doesn't
   * log superfluous errors.
   *
   * Note that we must do this after the executor is actually removed to guard against the
   * following race condition: if we remove an executor's metadata from our data structure
   * prematurely, we may get an in-flight heartbeat from the executor before the executor is
   * actually removed, in which case we will still mark the executor as a dead host later
   * and expire it with loud error messages.
   */
  override def onExecutorRemoved(executorRemoved: SparkListenerExecutorRemoved): Unit = {
    removeExecutor(executorRemoved.executorId)
  }

  private def expireDeadHosts(): Unit = {
    logTrace("Checking for hosts with no recent heartbeats in HeartbeatReceiver.")
    val now = clock.getTimeMillis()
    for ((executorId, lastSeenMs) <- executorLastSeen) {
      if (now - lastSeenMs > executorTimeoutMs) {
        logWarning(s"Removing executor $executorId with no recent heartbeats: " +
          s"${now - lastSeenMs} ms exceeds timeout $executorTimeoutMs ms")
        scheduler.executorLost(executorId, SlaveLost("Executor heartbeat " +
          s"timed out after ${now - lastSeenMs} ms"))
          // Asynchronously kill the executor to avoid blocking the current thread
        killExecutorThread.submit(new Runnable {
          override def run(): Unit = Utils.tryLogNonFatalError {
            // Note: we want to get an executor back after expiring this one,
            // so do not simply call `sc.killExecutor` here (SPARK-8119)
            sc.killAndReplaceExecutor(executorId)
          }
        })
        executorLastSeen.remove(executorId)
      }
    }
  }

  override def onStop(): Unit = {
    if (timeoutCheckingTask != null) {
      timeoutCheckingTask.cancel(true)
    }
    eventLoopThread.shutdownNow()
    killExecutorThread.shutdownNow()
  }
}


private[spark] object HeartbeatReceiver {
  val ENDPOINT_NAME = "HeartbeatReceiver"
}<|MERGE_RESOLUTION|>--- conflicted
+++ resolved
@@ -22,7 +22,6 @@
 import scala.collection.mutable
 import scala.concurrent.Future
 
-import org.apache.spark.executor.ExecutorMetrics
 import org.apache.spark.internal.Logging
 import org.apache.spark.rpc.{RpcCallContext, RpcEnv, ThreadSafeRpcEndpoint}
 import org.apache.spark.scheduler._
@@ -38,8 +37,7 @@
 private[spark] case class Heartbeat(
     executorId: String,
     accumUpdates: Array[(Long, Seq[AccumulatorV2[_, _]])], // taskId -> accumulator updates
-    blockManagerId: BlockManagerId,
-    executorUpdates: ExecutorMetrics) // executor level updates
+    blockManagerId: BlockManagerId)
 
 /**
  * An event that SparkContext uses to notify HeartbeatReceiver that SparkContext.taskScheduler is
@@ -121,26 +119,17 @@
       context.reply(true)
 
     // Messages received from executors
-<<<<<<< HEAD
-    case heartbeat @ Heartbeat(executorId, accumUpdates, blockManagerId, executorMetrics) =>
-=======
     case heartbeat @ Heartbeat(executorId, accumUpdates, blockManagerId) =>
       var reregisterBlockManager = !sc.isStopped
->>>>>>> 4be56606
       if (scheduler != null) {
         if (executorLastSeen.contains(executorId)) {
           executorLastSeen(executorId) = clock.getTimeMillis()
           eventLoopThread.submit(new Runnable {
             override def run(): Unit = Utils.tryLogNonFatalError {
               val unknownExecutor = !scheduler.executorHeartbeatReceived(
-<<<<<<< HEAD
-                executorId, accumUpdates, blockManagerId, executorMetrics)
-              val response = HeartbeatResponse(reregisterBlockManager = unknownExecutor)
-=======
                 executorId, accumUpdates, blockManagerId)
               reregisterBlockManager &= unknownExecutor
               val response = HeartbeatResponse(reregisterBlockManager)
->>>>>>> 4be56606
               context.reply(response)
             }
           })
