/*
 * Licensed to the Apache Software Foundation (ASF) under one or more
 * contributor license agreements.  See the NOTICE file distributed with
 * this work for additional information regarding copyright ownership.
 * The ASF licenses this file to You under the Apache License, Version 2.0
 * (the "License"); you may not use this file except in compliance with
 * the License.  You may obtain a copy of the License at
 *
 *    http://www.apache.org/licenses/LICENSE-2.0
 *
 * Unless required by applicable law or agreed to in writing, software
 * distributed under the License is distributed on an "AS IS" BASIS,
 * WITHOUT WARRANTIES OR CONDITIONS OF ANY KIND, either express or implied.
 * See the License for the specific language governing permissions and
 * limitations under the License.
 */

package org.apache.spark.executor

import java.io.{File, NotSerializableException}
import java.lang.Thread.UncaughtExceptionHandler
import java.lang.management.ManagementFactory
import java.net.{URI, URL}
import java.nio.ByteBuffer
import java.util.Properties
import java.util.concurrent._
import javax.annotation.concurrent.GuardedBy

import scala.collection.JavaConverters._
import scala.collection.mutable.{ArrayBuffer, HashMap, Map}
import scala.concurrent.duration._
import scala.util.control.NonFatal

import com.google.common.util.concurrent.ThreadFactoryBuilder

import org.apache.spark._
import org.apache.spark.deploy.SparkHadoopUtil
import org.apache.spark.internal.Logging
import org.apache.spark.internal.config._
import org.apache.spark.memory.{SparkOutOfMemoryError, TaskMemoryManager}
import org.apache.spark.rpc.RpcTimeout
import org.apache.spark.scheduler._
import org.apache.spark.shuffle.FetchFailedException
import org.apache.spark.storage.{StorageLevel, TaskResultBlockId}
import org.apache.spark.util._
import org.apache.spark.util.io.ChunkedByteBuffer

/**
 * Spark executor, backed by a threadpool to run tasks.
 *
 * This can be used with Mesos, YARN, and the standalone scheduler.
 * An internal RPC interface is used for communication with the driver,
 * except in the case of Mesos fine-grained mode.
 */
private[spark] class Executor(
    executorId: String,
    executorHostname: String,
    env: SparkEnv,
    userClassPath: Seq[URL] = Nil,
    isLocal: Boolean = false,
    uncaughtExceptionHandler: UncaughtExceptionHandler = new SparkUncaughtExceptionHandler)
  extends Logging {

  logInfo(s"Starting executor ID $executorId on host $executorHostname")

  // Application dependencies (added through SparkContext) that we've fetched so far on this node.
  // Each map holds the master's timestamp for the version of that file or JAR we got.
  private val currentFiles: HashMap[String, Long] = new HashMap[String, Long]()
  private val currentJars: HashMap[String, Long] = new HashMap[String, Long]()

  private val EMPTY_BYTE_BUFFER = ByteBuffer.wrap(new Array[Byte](0))

  private val conf = env.conf

  // No ip or host:port - just hostname
  Utils.checkHost(executorHostname)
  // must not have port specified.
  assert (0 == Utils.parseHostPort(executorHostname)._2)

  // Make sure the local hostname we report matches the cluster scheduler's name for this host
  Utils.setCustomHostname(executorHostname)

  if (!isLocal) {
    // Setup an uncaught exception handler for non-local mode.
    // Make any thread terminations due to uncaught exceptions kill the entire
    // executor process to avoid surprising stalls.
    Thread.setDefaultUncaughtExceptionHandler(uncaughtExceptionHandler)
  }

  // Start worker thread pool
  private val threadPool = {
    val threadFactory = new ThreadFactoryBuilder()
      .setDaemon(true)
      .setNameFormat("Executor task launch worker-%d")
      .setThreadFactory(new ThreadFactory {
        override def newThread(r: Runnable): Thread =
          // Use UninterruptibleThread to run tasks so that we can allow running codes without being
          // interrupted by `Thread.interrupt()`. Some issues, such as KAFKA-1894, HADOOP-10622,
          // will hang forever if some methods are interrupted.
          new UninterruptibleThread(r, "unused") // thread name will be set by ThreadFactoryBuilder
      })
      .build()
    Executors.newCachedThreadPool(threadFactory).asInstanceOf[ThreadPoolExecutor]
  }
  private val executorSource = new ExecutorSource(threadPool, executorId)
  // Pool used for threads that supervise task killing / cancellation
  private val taskReaperPool = ThreadUtils.newDaemonCachedThreadPool("Task reaper")
  // For tasks which are in the process of being killed, this map holds the most recently created
  // TaskReaper. All accesses to this map should be synchronized on the map itself (this isn't
  // a ConcurrentHashMap because we use the synchronization for purposes other than simply guarding
  // the integrity of the map's internal state). The purpose of this map is to prevent the creation
  // of a separate TaskReaper for every killTask() of a given task. Instead, this map allows us to
  // track whether an existing TaskReaper fulfills the role of a TaskReaper that we would otherwise
  // create. The map key is a task id.
  private val taskReaperForTask: HashMap[Long, TaskReaper] = HashMap[Long, TaskReaper]()

  if (!isLocal) {
    env.blockManager.initialize(conf.getAppId)
    env.metricsSystem.registerSource(executorSource)
    env.metricsSystem.registerSource(env.blockManager.shuffleMetricsSource)
  }

  // Whether to load classes in user jars before those in Spark jars
  private val userClassPathFirst = conf.getBoolean("spark.executor.userClassPathFirst", false)

  // Whether to monitor killed / interrupted tasks
  private val taskReaperEnabled = conf.getBoolean("spark.task.reaper.enabled", false)

  // Create our ClassLoader
  // do this after SparkEnv creation so can access the SecurityManager
  private val urlClassLoader = createClassLoader()
  private val replClassLoader = addReplClassLoaderIfNeeded(urlClassLoader)

  // Set the classloader for serializer
  env.serializer.setDefaultClassLoader(replClassLoader)
  // SPARK-21928.  SerializerManager's internal instance of Kryo might get used in netty threads
  // for fetching remote cached RDD blocks, so need to make sure it uses the right classloader too.
  env.serializerManager.setDefaultClassLoader(replClassLoader)

  private val executorPlugins: Seq[ExecutorPlugin] = {
    val pluginNames = conf.get(EXECUTOR_PLUGINS)
    if (pluginNames.nonEmpty) {
      logDebug(s"Initializing the following plugins: ${pluginNames.mkString(", ")}")

      // Plugins need to load using a class loader that includes the executor's user classpath
      val pluginList: Seq[ExecutorPlugin] =
        Utils.withContextClassLoader(replClassLoader) {
          val plugins = Utils.loadExtensions(classOf[ExecutorPlugin], pluginNames, conf)
          plugins.foreach { plugin =>
            plugin.init()
            logDebug(s"Successfully loaded plugin " + plugin.getClass().getCanonicalName())
          }
          plugins
        }

      logDebug("Finished initializing plugins")
      pluginList
    } else {
      Nil
    }
  }

  // Max size of direct result. If task result is bigger than this, we use the block manager
  // to send the result back.
  private val maxDirectResultSize = Math.min(
    conf.getSizeAsBytes("spark.task.maxDirectResultSize", 1L << 20),
    RpcUtils.maxMessageSizeBytes(conf))

  private val maxResultSize = conf.get(MAX_RESULT_SIZE)

  // Maintains the list of running tasks.
  private val runningTasks = new ConcurrentHashMap[Long, TaskRunner]

  /**
   * Interval to send heartbeats, in milliseconds
   */
  private val HEARTBEAT_INTERVAL_MS = conf.get(EXECUTOR_HEARTBEAT_INTERVAL)

  // Executor for the heartbeat task.
  private val heartbeater = new Heartbeater(env.memoryManager, reportHeartBeat,
    "executor-heartbeater", conf.getTimeAsMs("spark.executor.heartbeatInterval", "10s"))

  // must be initialized before running startDriverHeartbeat()
  private val heartbeatReceiverRef =
    RpcUtils.makeDriverRef(HeartbeatReceiver.ENDPOINT_NAME, conf, env.rpcEnv)

  /**
   * When an executor is unable to send heartbeats to the driver more than `HEARTBEAT_MAX_FAILURES`
   * times, it should kill itself. The default value is 60. It means we will retry to send
   * heartbeats about 10 minutes because the heartbeat interval is 10s.
   */
  private val HEARTBEAT_MAX_FAILURES = conf.getInt("spark.executor.heartbeat.maxFailures", 60)

  /**
   * Count the failure times of heartbeat. It should only be accessed in the heartbeat thread. Each
   * successful heartbeat will reset it to 0.
   */
  private var heartbeatFailures = 0

  heartbeater.start()

  private[executor] def numRunningTasks: Int = runningTasks.size()

  def launchTask(context: ExecutorBackend, taskDescription: TaskDescription): Unit = {
    val tr = new TaskRunner(context, taskDescription)
    runningTasks.put(taskDescription.taskId, tr)
    threadPool.execute(tr)
  }

  def killTask(taskId: Long, interruptThread: Boolean, reason: String): Unit = {
    val taskRunner = runningTasks.get(taskId)
    if (taskRunner != null) {
      if (taskReaperEnabled) {
        val maybeNewTaskReaper: Option[TaskReaper] = taskReaperForTask.synchronized {
          val shouldCreateReaper = taskReaperForTask.get(taskId) match {
            case None => true
            case Some(existingReaper) => interruptThread && !existingReaper.interruptThread
          }
          if (shouldCreateReaper) {
            val taskReaper = new TaskReaper(
              taskRunner, interruptThread = interruptThread, reason = reason)
            taskReaperForTask(taskId) = taskReaper
            Some(taskReaper)
          } else {
            None
          }
        }
        // Execute the TaskReaper from outside of the synchronized block.
        maybeNewTaskReaper.foreach(taskReaperPool.execute)
      } else {
        taskRunner.kill(interruptThread = interruptThread, reason = reason)
      }
    }
  }

  /**
   * Function to kill the running tasks in an executor.
   * This can be called by executor back-ends to kill the
   * tasks instead of taking the JVM down.
   * @param interruptThread whether to interrupt the task thread
   */
  def killAllTasks(interruptThread: Boolean, reason: String) : Unit = {
    runningTasks.keys().asScala.foreach(t =>
      killTask(t, interruptThread = interruptThread, reason = reason))
  }

  def stop(): Unit = {
    env.metricsSystem.report()
    try {
      heartbeater.stop()
    } catch {
      case NonFatal(e) =>
        logWarning("Unable to stop heartbeater", e)
     }
    threadPool.shutdown()

    // Notify plugins that executor is shutting down so they can terminate cleanly
    Utils.withContextClassLoader(replClassLoader) {
      executorPlugins.foreach { plugin =>
        try {
          plugin.shutdown()
        } catch {
          case e: Exception =>
            logWarning("Plugin " + plugin.getClass().getCanonicalName() + " shutdown failed", e)
        }
      }
    }
    if (!isLocal) {
      env.stop()
    }
  }

  /** Returns the total amount of time this JVM process has spent in garbage collection. */
  private def computeTotalGcTime(): Long = {
    ManagementFactory.getGarbageCollectorMXBeans.asScala.map(_.getCollectionTime).sum
  }

  class TaskRunner(
      execBackend: ExecutorBackend,
      private val taskDescription: TaskDescription)
    extends Runnable {

    val taskId = taskDescription.taskId
    val threadName = s"Executor task launch worker for task $taskId"
    private val taskName = taskDescription.name

    /** If specified, this task has been killed and this option contains the reason. */
    @volatile private var reasonIfKilled: Option[String] = None

    @volatile private var threadId: Long = -1

    def getThreadId: Long = threadId

    /** Whether this task has been finished. */
    @GuardedBy("TaskRunner.this")
    private var finished = false

    def isFinished: Boolean = synchronized { finished }

    /** How much the JVM process has spent in GC when the task starts to run. */
    @volatile var startGCTime: Long = _

    /**
     * The task to run. This will be set in run() by deserializing the task binary coming
     * from the driver. Once it is set, it will never be changed.
     */
    @volatile var task: Task[Any] = _

    def kill(interruptThread: Boolean, reason: String): Unit = {
      logInfo(s"Executor is trying to kill $taskName (TID $taskId), reason: $reason")
      reasonIfKilled = Some(reason)
      if (task != null) {
        synchronized {
          if (!finished) {
            task.kill(interruptThread, reason)
          }
        }
      }
    }

    /**
     * Set the finished flag to true and clear the current thread's interrupt status
     */
    private def setTaskFinishedAndClearInterruptStatus(): Unit = synchronized {
      this.finished = true
      // SPARK-14234 - Reset the interrupted status of the thread to avoid the
      // ClosedByInterruptException during execBackend.statusUpdate which causes
      // Executor to crash
      Thread.interrupted()
      // Notify any waiting TaskReapers. Generally there will only be one reaper per task but there
      // is a rare corner-case where one task can have two reapers in case cancel(interrupt=False)
      // is followed by cancel(interrupt=True). Thus we use notifyAll() to avoid a lost wakeup:
      notifyAll()
    }

    /**
     *  Utility function to:
     *    1. Report executor runtime and JVM gc time if possible
     *    2. Collect accumulator updates
     *    3. Set the finished flag to true and clear current thread's interrupt status
     */
    private def collectAccumulatorsAndResetStatusOnFailure(taskStartTime: Long) = {
      // Report executor runtime and JVM gc time
      Option(task).foreach(t => {
        t.metrics.setExecutorRunTime(
          // SPARK-32898: it's possible that a task is killed when taskStartTime has the initial
          // value(=0) still. In this case, the executorRunTime should be considered as 0.
          if (taskStartTime > 0) System.currentTimeMillis() - taskStartTime else 0)
        t.metrics.setJvmGCTime(computeTotalGcTime() - startGCTime)
      })

      // Collect latest accumulator values to report back to the driver
      val accums: Seq[AccumulatorV2[_, _]] =
        Option(task).map(_.collectAccumulatorUpdates(taskFailed = true)).getOrElse(Seq.empty)
      val accUpdates = accums.map(acc => acc.toInfo(Some(acc.value), None))

      setTaskFinishedAndClearInterruptStatus()
      (accums, accUpdates)
    }

    override def run(): Unit = {
      threadId = Thread.currentThread.getId
      Thread.currentThread.setName(threadName)
      val threadMXBean = ManagementFactory.getThreadMXBean
      val taskMemoryManager = new TaskMemoryManager(env.memoryManager, taskId)
      val deserializeStartTime = System.currentTimeMillis()
      val deserializeStartCpuTime = if (threadMXBean.isCurrentThreadCpuTimeSupported) {
        threadMXBean.getCurrentThreadCpuTime
      } else 0L
      Thread.currentThread.setContextClassLoader(replClassLoader)
      val ser = env.closureSerializer.newInstance()
      logInfo(s"Running $taskName (TID $taskId)")
      execBackend.statusUpdate(taskId, TaskState.RUNNING, EMPTY_BYTE_BUFFER)
      var taskStartTime: Long = 0
      var taskStartCpu: Long = 0
      startGCTime = computeTotalGcTime()

      try {
        // Must be set before updateDependencies() is called, in case fetching dependencies
        // requires access to properties contained within (e.g. for access control).
        Executor.taskDeserializationProps.set(taskDescription.properties)

        updateDependencies(taskDescription.addedFiles, taskDescription.addedJars)
        task = ser.deserialize[Task[Any]](
          taskDescription.serializedTask, Thread.currentThread.getContextClassLoader)
        task.localProperties = taskDescription.properties
        task.setTaskMemoryManager(taskMemoryManager)

        // If this task has been killed before we deserialized it, let's quit now. Otherwise,
        // continue executing the task.
        val killReason = reasonIfKilled
        if (killReason.isDefined) {
          // Throw an exception rather than returning, because returning within a try{} block
          // causes a NonLocalReturnControl exception to be thrown. The NonLocalReturnControl
          // exception will be caught by the catch block, leading to an incorrect ExceptionFailure
          // for the task.
          throw new TaskKilledException(killReason.get)
        }

        // The purpose of updating the epoch here is to invalidate executor map output status cache
        // in case FetchFailures have occurred. In local mode `env.mapOutputTracker` will be
        // MapOutputTrackerMaster and its cache invalidation is not based on epoch numbers so
        // we don't need to make any special calls here.
        if (!isLocal) {
          logDebug("Task " + taskId + "'s epoch is " + task.epoch)
          env.mapOutputTracker.asInstanceOf[MapOutputTrackerWorker].updateEpoch(task.epoch)
        }

        // Run the actual task and measure its runtime.
        taskStartTime = System.currentTimeMillis()
        taskStartCpu = if (threadMXBean.isCurrentThreadCpuTimeSupported) {
          threadMXBean.getCurrentThreadCpuTime
        } else 0L
        var threwException = true
        val value = Utils.tryWithSafeFinally {
          val res = task.run(
            taskAttemptId = taskId,
            attemptNumber = taskDescription.attemptNumber,
            metricsSystem = env.metricsSystem)
          threwException = false
          res
        } {
          val releasedLocks = env.blockManager.releaseAllLocksForTask(taskId)
          val freedMemory = taskMemoryManager.cleanUpAllAllocatedMemory()

          if (freedMemory > 0 && !threwException) {
            val errMsg = s"Managed memory leak detected; size = $freedMemory bytes, TID = $taskId"
            if (conf.getBoolean("spark.unsafe.exceptionOnMemoryLeak", false)) {
              throw new SparkException(errMsg)
            } else {
              logWarning(errMsg)
            }
          }

          if (releasedLocks.nonEmpty && !threwException) {
            val errMsg =
              s"${releasedLocks.size} block locks were not released by TID = $taskId:\n" +
                releasedLocks.mkString("[", ", ", "]")
            if (conf.getBoolean("spark.storage.exceptionOnPinLeak", false)) {
              throw new SparkException(errMsg)
            } else {
              logInfo(errMsg)
            }
          }
        }
        task.context.fetchFailed.foreach { fetchFailure =>
          // uh-oh.  it appears the user code has caught the fetch-failure without throwing any
          // other exceptions.  Its *possible* this is what the user meant to do (though highly
          // unlikely).  So we will log an error and keep going.
          logError(s"TID ${taskId} completed successfully though internally it encountered " +
            s"unrecoverable fetch failures!  Most likely this means user code is incorrectly " +
            s"swallowing Spark's internal ${classOf[FetchFailedException]}", fetchFailure)
        }
        val taskFinish = System.currentTimeMillis()
        val taskFinishCpu = if (threadMXBean.isCurrentThreadCpuTimeSupported) {
          threadMXBean.getCurrentThreadCpuTime
        } else 0L

        // If the task has been killed, let's fail it.
        task.context.killTaskIfInterrupted()

        val resultSer = env.serializer.newInstance()
        val beforeSerialization = System.currentTimeMillis()
        val valueBytes = resultSer.serialize(value)
        val afterSerialization = System.currentTimeMillis()

        // Deserialization happens in two parts: first, we deserialize a Task object, which
        // includes the Partition. Second, Task.run() deserializes the RDD and function to be run.
        task.metrics.setExecutorDeserializeTime(
          (taskStartTime - deserializeStartTime) + task.executorDeserializeTime)
        task.metrics.setExecutorDeserializeCpuTime(
          (taskStartCpu - deserializeStartCpuTime) + task.executorDeserializeCpuTime)
        // We need to subtract Task.run()'s deserialization time to avoid double-counting
        task.metrics.setExecutorRunTime((taskFinish - taskStartTime) - task.executorDeserializeTime)
        task.metrics.setExecutorCpuTime(
          (taskFinishCpu - taskStartCpu) - task.executorDeserializeCpuTime)
        task.metrics.setJvmGCTime(computeTotalGcTime() - startGCTime)
        task.metrics.setResultSerializationTime(afterSerialization - beforeSerialization)

        // Expose task metrics using the Dropwizard metrics system.
        // Update task metrics counters
        executorSource.METRIC_CPU_TIME.inc(task.metrics.executorCpuTime)
        executorSource.METRIC_RUN_TIME.inc(task.metrics.executorRunTime)
        executorSource.METRIC_JVM_GC_TIME.inc(task.metrics.jvmGCTime)
        executorSource.METRIC_DESERIALIZE_TIME.inc(task.metrics.executorDeserializeTime)
        executorSource.METRIC_DESERIALIZE_CPU_TIME.inc(task.metrics.executorDeserializeCpuTime)
        executorSource.METRIC_RESULT_SERIALIZE_TIME.inc(task.metrics.resultSerializationTime)
        executorSource.METRIC_SHUFFLE_FETCH_WAIT_TIME
          .inc(task.metrics.shuffleReadMetrics.fetchWaitTime)
        executorSource.METRIC_SHUFFLE_WRITE_TIME.inc(task.metrics.shuffleWriteMetrics.writeTime)
        executorSource.METRIC_SHUFFLE_TOTAL_BYTES_READ
          .inc(task.metrics.shuffleReadMetrics.totalBytesRead)
        executorSource.METRIC_SHUFFLE_REMOTE_BYTES_READ
          .inc(task.metrics.shuffleReadMetrics.remoteBytesRead)
        executorSource.METRIC_SHUFFLE_REMOTE_BYTES_READ_TO_DISK
          .inc(task.metrics.shuffleReadMetrics.remoteBytesReadToDisk)
        executorSource.METRIC_SHUFFLE_LOCAL_BYTES_READ
          .inc(task.metrics.shuffleReadMetrics.localBytesRead)
        executorSource.METRIC_SHUFFLE_RECORDS_READ
          .inc(task.metrics.shuffleReadMetrics.recordsRead)
        executorSource.METRIC_SHUFFLE_REMOTE_BLOCKS_FETCHED
          .inc(task.metrics.shuffleReadMetrics.remoteBlocksFetched)
        executorSource.METRIC_SHUFFLE_LOCAL_BLOCKS_FETCHED
          .inc(task.metrics.shuffleReadMetrics.localBlocksFetched)
        executorSource.METRIC_SHUFFLE_BYTES_WRITTEN
          .inc(task.metrics.shuffleWriteMetrics.bytesWritten)
        executorSource.METRIC_SHUFFLE_RECORDS_WRITTEN
          .inc(task.metrics.shuffleWriteMetrics.recordsWritten)
        executorSource.METRIC_INPUT_BYTES_READ
          .inc(task.metrics.inputMetrics.bytesRead)
        executorSource.METRIC_INPUT_RECORDS_READ
          .inc(task.metrics.inputMetrics.recordsRead)
        executorSource.METRIC_OUTPUT_BYTES_WRITTEN
          .inc(task.metrics.outputMetrics.bytesWritten)
        executorSource.METRIC_OUTPUT_RECORDS_WRITTEN
          .inc(task.metrics.outputMetrics.recordsWritten)
        executorSource.METRIC_RESULT_SIZE.inc(task.metrics.resultSize)
        executorSource.METRIC_DISK_BYTES_SPILLED.inc(task.metrics.diskBytesSpilled)
        executorSource.METRIC_MEMORY_BYTES_SPILLED.inc(task.metrics.memoryBytesSpilled)

        // Note: accumulator updates must be collected after TaskMetrics is updated
        val accumUpdates = task.collectAccumulatorUpdates()
        // TODO: do not serialize value twice
        val directResult = new DirectTaskResult(valueBytes, accumUpdates)
        val serializedDirectResult = ser.serialize(directResult)
        val resultSize = serializedDirectResult.limit()

        // directSend = sending directly back to the driver
        val serializedResult: ByteBuffer = {
          if (maxResultSize > 0 && resultSize > maxResultSize) {
            logWarning(s"Finished $taskName (TID $taskId). Result is larger than maxResultSize " +
              s"(${Utils.bytesToString(resultSize)} > ${Utils.bytesToString(maxResultSize)}), " +
              s"dropping it.")
            ser.serialize(new IndirectTaskResult[Any](TaskResultBlockId(taskId), resultSize))
          } else if (resultSize > maxDirectResultSize) {
            val blockId = TaskResultBlockId(taskId)
            env.blockManager.putBytes(
              blockId,
              new ChunkedByteBuffer(serializedDirectResult.duplicate()),
              StorageLevel.MEMORY_AND_DISK_SER)
            logInfo(
              s"Finished $taskName (TID $taskId). $resultSize bytes result sent via BlockManager)")
            ser.serialize(new IndirectTaskResult[Any](blockId, resultSize))
          } else {
            logInfo(s"Finished $taskName (TID $taskId). $resultSize bytes result sent to driver")
            serializedDirectResult
          }
        }

        setTaskFinishedAndClearInterruptStatus()
        execBackend.statusUpdate(taskId, TaskState.FINISHED, serializedResult)

      } catch {
        case t: TaskKilledException =>
          logInfo(s"Executor killed $taskName (TID $taskId), reason: ${t.reason}")

          val (accums, accUpdates) = collectAccumulatorsAndResetStatusOnFailure(taskStartTime)
          val serializedTK = ser.serialize(TaskKilled(t.reason, accUpdates, accums))
          execBackend.statusUpdate(taskId, TaskState.KILLED, serializedTK)

        case _: InterruptedException | NonFatal(_) if
            task != null && task.reasonIfKilled.isDefined =>
          val killReason = task.reasonIfKilled.getOrElse("unknown reason")
          logInfo(s"Executor interrupted and killed $taskName (TID $taskId), reason: $killReason")

          val (accums, accUpdates) = collectAccumulatorsAndResetStatusOnFailure(taskStartTime)
          val serializedTK = ser.serialize(TaskKilled(killReason, accUpdates, accums))
          execBackend.statusUpdate(taskId, TaskState.KILLED, serializedTK)

        case t: Throwable if hasFetchFailure && !Utils.isFatalError(t) =>
          val reason = task.context.fetchFailed.get.toTaskFailedReason
          if (!t.isInstanceOf[FetchFailedException]) {
            // there was a fetch failure in the task, but some user code wrapped that exception
            // and threw something else.  Regardless, we treat it as a fetch failure.
            val fetchFailedCls = classOf[FetchFailedException].getName
            logWarning(s"TID ${taskId} encountered a ${fetchFailedCls} and " +
              s"failed, but the ${fetchFailedCls} was hidden by another " +
              s"exception.  Spark is handling this like a fetch failure and ignoring the " +
              s"other exception: $t")
          }
          setTaskFinishedAndClearInterruptStatus()
          execBackend.statusUpdate(taskId, TaskState.FAILED, ser.serialize(reason))

        case CausedBy(cDE: CommitDeniedException) =>
          val reason = cDE.toTaskCommitDeniedReason
          setTaskFinishedAndClearInterruptStatus()
          execBackend.statusUpdate(taskId, TaskState.KILLED, ser.serialize(reason))

        case t: Throwable if env.isStopped =>
          // Log the expected exception after executor.stop without stack traces
          // see: SPARK-19147
          logError(s"Exception in $taskName (TID $taskId): ${t.getMessage}")

        case t: Throwable =>
          // Attempt to exit cleanly by informing the driver of our failure.
          // If anything goes wrong (or this was a fatal exception), we will delegate to
          // the default uncaught exception handler, which will terminate the Executor.
          logError(s"Exception in $taskName (TID $taskId)", t)

          // SPARK-20904: Do not report failure to driver if if happened during shut down. Because
          // libraries may set up shutdown hooks that race with running tasks during shutdown,
          // spurious failures may occur and can result in improper accounting in the driver (e.g.
          // the task failure would not be ignored if the shutdown happened because of premption,
          // instead of an app issue).
          if (!ShutdownHookManager.inShutdown()) {
            val (accums, accUpdates) = collectAccumulatorsAndResetStatusOnFailure(taskStartTime)

            val serializedTaskEndReason = {
              try {
                ser.serialize(new ExceptionFailure(t, accUpdates).withAccums(accums))
              } catch {
                case _: NotSerializableException =>
                  // t is not serializable so just send the stacktrace
                  ser.serialize(new ExceptionFailure(t, accUpdates, false).withAccums(accums))
              }
            }
            setTaskFinishedAndClearInterruptStatus()
            execBackend.statusUpdate(taskId, TaskState.FAILED, serializedTaskEndReason)
          } else {
            logInfo("Not reporting error to driver during JVM shutdown.")
          }

          // Don't forcibly exit unless the exception was inherently fatal, to avoid
          // stopping other tasks unnecessarily.
          if (!t.isInstanceOf[SparkOutOfMemoryError] && Utils.isFatalError(t)) {
            uncaughtExceptionHandler.uncaughtException(Thread.currentThread(), t)
          }
      } finally {
        runningTasks.remove(taskId)
      }
    }

    private def hasFetchFailure: Boolean = {
      task != null && task.context != null && task.context.fetchFailed.isDefined
    }
  }

  /**
   * Supervises the killing / cancellation of a task by sending the interrupted flag, optionally
   * sending a Thread.interrupt(), and monitoring the task until it finishes.
   *
   * Spark's current task cancellation / task killing mechanism is "best effort" because some tasks
   * may not be interruptable or may not respond to their "killed" flags being set. If a significant
   * fraction of a cluster's task slots are occupied by tasks that have been marked as killed but
   * remain running then this can lead to a situation where new jobs and tasks are starved of
   * resources that are being used by these zombie tasks.
   *
   * The TaskReaper was introduced in SPARK-18761 as a mechanism to monitor and clean up zombie
   * tasks. For backwards-compatibility / backportability this component is disabled by default
   * and must be explicitly enabled by setting `spark.task.reaper.enabled=true`.
   *
   * A TaskReaper is created for a particular task when that task is killed / cancelled. Typically
   * a task will have only one TaskReaper, but it's possible for a task to have up to two reapers
   * in case kill is called twice with different values for the `interrupt` parameter.
   *
   * Once created, a TaskReaper will run until its supervised task has finished running. If the
   * TaskReaper has not been configured to kill the JVM after a timeout (i.e. if
   * `spark.task.reaper.killTimeout < 0`) then this implies that the TaskReaper may run indefinitely
   * if the supervised task never exits.
   */
  private class TaskReaper(
      taskRunner: TaskRunner,
      val interruptThread: Boolean,
      val reason: String)
    extends Runnable {

    private[this] val taskId: Long = taskRunner.taskId

    private[this] val killPollingIntervalMs: Long =
      conf.getTimeAsMs("spark.task.reaper.pollingInterval", "10s")

    private[this] val killTimeoutMs: Long = conf.getTimeAsMs("spark.task.reaper.killTimeout", "-1")

    private[this] val takeThreadDump: Boolean =
      conf.getBoolean("spark.task.reaper.threadDump", true)

    override def run(): Unit = {
      val startTimeMs = System.currentTimeMillis()
      def elapsedTimeMs = System.currentTimeMillis() - startTimeMs
      def timeoutExceeded(): Boolean = killTimeoutMs > 0 && elapsedTimeMs > killTimeoutMs
      try {
        // Only attempt to kill the task once. If interruptThread = false then a second kill
        // attempt would be a no-op and if interruptThread = true then it may not be safe or
        // effective to interrupt multiple times:
        taskRunner.kill(interruptThread = interruptThread, reason = reason)
        // Monitor the killed task until it exits. The synchronization logic here is complicated
        // because we don't want to synchronize on the taskRunner while possibly taking a thread
        // dump, but we also need to be careful to avoid races between checking whether the task
        // has finished and wait()ing for it to finish.
        var finished: Boolean = false
        while (!finished && !timeoutExceeded()) {
          taskRunner.synchronized {
            // We need to synchronize on the TaskRunner while checking whether the task has
            // finished in order to avoid a race where the task is marked as finished right after
            // we check and before we call wait().
            if (taskRunner.isFinished) {
              finished = true
            } else {
              taskRunner.wait(killPollingIntervalMs)
            }
          }
          if (taskRunner.isFinished) {
            finished = true
          } else {
            logWarning(s"Killed task $taskId is still running after $elapsedTimeMs ms")
            if (takeThreadDump) {
              try {
                Utils.getThreadDumpForThread(taskRunner.getThreadId).foreach { thread =>
                  if (thread.threadName == taskRunner.threadName) {
                    logWarning(s"Thread dump from task $taskId:\n${thread.stackTrace}")
                  }
                }
              } catch {
                case NonFatal(e) =>
                  logWarning("Exception thrown while obtaining thread dump: ", e)
              }
            }
          }
        }

        if (!taskRunner.isFinished && timeoutExceeded()) {
          if (isLocal) {
            logError(s"Killed task $taskId could not be stopped within $killTimeoutMs ms; " +
              "not killing JVM because we are running in local mode.")
          } else {
            // In non-local-mode, the exception thrown here will bubble up to the uncaught exception
            // handler and cause the executor JVM to exit.
            throw new SparkException(
              s"Killing executor JVM because killed task $taskId could not be stopped within " +
                s"$killTimeoutMs ms.")
          }
        }
      } finally {
        // Clean up entries in the taskReaperForTask map.
        taskReaperForTask.synchronized {
          taskReaperForTask.get(taskId).foreach { taskReaperInMap =>
            if (taskReaperInMap eq this) {
              taskReaperForTask.remove(taskId)
            } else {
              // This must have been a TaskReaper where interruptThread == false where a subsequent
              // killTask() call for the same task had interruptThread == true and overwrote the
              // map entry.
            }
          }
        }
      }
    }
  }

  /**
   * Create a ClassLoader for use in tasks, adding any JARs specified by the user or any classes
   * created by the interpreter to the search path
   */
  private def createClassLoader(): MutableURLClassLoader = {
    // Bootstrap the list of jars with the user class path.
    val now = System.currentTimeMillis()
    userClassPath.foreach { url =>
      currentJars(url.getPath().split("/").last) = now
    }

    val currentLoader = Utils.getContextOrSparkClassLoader

    // For each of the jars in the jarSet, add them to the class loader.
    // We assume each of the files has already been fetched.
    val urls = userClassPath.toArray ++ currentJars.keySet.map { uri =>
      new File(uri.split("/").last).toURI.toURL
    }
    if (userClassPathFirst) {
      new ChildFirstURLClassLoader(urls, currentLoader)
    } else {
      new MutableURLClassLoader(urls, currentLoader)
    }
  }

  /**
   * If the REPL is in use, add another ClassLoader that will read
   * new classes defined by the REPL as the user types code
   */
  private def addReplClassLoaderIfNeeded(parent: ClassLoader): ClassLoader = {
    val classUri = conf.get("spark.repl.class.uri", null)
    if (classUri != null) {
      logInfo("Using REPL class URI: " + classUri)
      try {
        val _userClassPathFirst: java.lang.Boolean = userClassPathFirst
        val klass = Utils.classForName("org.apache.spark.repl.ExecutorClassLoader")
          .asInstanceOf[Class[_ <: ClassLoader]]
        val constructor = klass.getConstructor(classOf[SparkConf], classOf[SparkEnv],
          classOf[String], classOf[ClassLoader], classOf[Boolean])
        constructor.newInstance(conf, env, classUri, parent, _userClassPathFirst)
      } catch {
        case _: ClassNotFoundException =>
          logError("Could not find org.apache.spark.repl.ExecutorClassLoader on classpath!")
          System.exit(1)
          null
      }
    } else {
      parent
    }
  }

  /**
   * Download any missing dependencies if we receive a new set of files and JARs from the
   * SparkContext. Also adds any new JARs we fetched to the class loader.
   */
  private def updateDependencies(newFiles: Map[String, Long], newJars: Map[String, Long]) {
    lazy val hadoopConf = SparkHadoopUtil.get.newConfiguration(conf)
    synchronized {
      // Fetch missing dependencies
      for ((name, timestamp) <- newFiles if currentFiles.getOrElse(name, -1L) < timestamp) {
        logInfo("Fetching " + name + " with timestamp " + timestamp)
        // Fetch file with useCache mode, close cache for local mode.
        Utils.fetchFile(name, new File(SparkFiles.getRootDirectory()), conf,
          env.securityManager, hadoopConf, timestamp, useCache = !isLocal)
        currentFiles(name) = timestamp
      }
      for ((name, timestamp) <- newJars) {
        val localName = new URI(name).getPath.split("/").last
        val currentTimeStamp = currentJars.get(name)
          .orElse(currentJars.get(localName))
          .getOrElse(-1L)
        if (currentTimeStamp < timestamp) {
          logInfo("Fetching " + name + " with timestamp " + timestamp)
          // Fetch file with useCache mode, close cache for local mode.
          Utils.fetchFile(name, new File(SparkFiles.getRootDirectory()), conf,
            env.securityManager, hadoopConf, timestamp, useCache = !isLocal)
          currentJars(name) = timestamp
          // Add it to our class loader
          val url = new File(SparkFiles.getRootDirectory(), localName).toURI.toURL
          if (!urlClassLoader.getURLs().contains(url)) {
            logInfo("Adding " + url + " to class loader")
            urlClassLoader.addURL(url)
          }
        }
      }
    }
  }

  /** Reports heartbeat and metrics for active tasks to the driver. */
  private def reportHeartBeat(): Unit = {
    // list of (task id, accumUpdates) to send back to the driver
    val accumUpdates = new ArrayBuffer[(Long, Seq[AccumulatorV2[_, _]])]()
    val curGCTime = computeTotalGcTime()

    // get executor level memory metrics
    val executorUpdates = heartbeater.getCurrentMetrics()

    for (taskRunner <- runningTasks.values().asScala) {
      if (taskRunner.task != null) {
        taskRunner.task.metrics.mergeShuffleReadMetrics()
        taskRunner.task.metrics.setJvmGCTime(curGCTime - taskRunner.startGCTime)
        accumUpdates += ((taskRunner.taskId, taskRunner.task.metrics.accumulators()))
      }
    }

    val message = Heartbeat(executorId, accumUpdates.toArray, env.blockManager.blockManagerId,
      executorUpdates)
    try {
      val response = heartbeatReceiverRef.askSync[HeartbeatResponse](
          message, new RpcTimeout(HEARTBEAT_INTERVAL_MS.millis, EXECUTOR_HEARTBEAT_INTERVAL.key))
      if (response.reregisterBlockManager) {
        logInfo("Told to re-register on heartbeat")
        env.blockManager.reregister()
      }
      heartbeatFailures = 0
    } catch {
      case NonFatal(e) =>
        logWarning("Issue communicating with driver in heartbeater", e)
        heartbeatFailures += 1
        if (heartbeatFailures >= HEARTBEAT_MAX_FAILURES) {
          logError(s"Exit as unable to send heartbeats to driver " +
            s"more than $HEARTBEAT_MAX_FAILURES times")
          System.exit(ExecutorExitCode.HEARTBEAT_FAILURE)
        }
    }
  }
<<<<<<< HEAD
=======

  /**
   * Schedules a task to report heartbeat and partial metrics for active tasks to driver.
   */
  private def startDriverHeartbeater(): Unit = {
    val intervalMs = HEARTBEAT_INTERVAL_MS

    // Wait a random interval so the heartbeats don't end up in sync
    val initialDelay = intervalMs + (math.random * intervalMs).asInstanceOf[Int]

    val heartbeatTask = new Runnable() {
      override def run(): Unit = Utils.logUncaughtExceptions(reportHeartBeat())
    }
    heartbeater.scheduleAtFixedRate(heartbeatTask, initialDelay, intervalMs, TimeUnit.MILLISECONDS)
  }
>>>>>>> 4be56606
}

private[spark] object Executor {
  // This is reserved for internal use by components that need to read task properties before a
  // task is fully deserialized. When possible, the TaskContext.getLocalProperty call should be
  // used instead.
  val taskDeserializationProps: ThreadLocal[Properties] = new ThreadLocal[Properties]
}<|MERGE_RESOLUTION|>--- conflicted
+++ resolved
@@ -39,7 +39,7 @@
 import org.apache.spark.internal.config._
 import org.apache.spark.memory.{SparkOutOfMemoryError, TaskMemoryManager}
 import org.apache.spark.rpc.RpcTimeout
-import org.apache.spark.scheduler._
+import org.apache.spark.scheduler.{DirectTaskResult, IndirectTaskResult, Task, TaskDescription}
 import org.apache.spark.shuffle.FetchFailedException
 import org.apache.spark.storage.{StorageLevel, TaskResultBlockId}
 import org.apache.spark.util._
@@ -177,8 +177,7 @@
   private val HEARTBEAT_INTERVAL_MS = conf.get(EXECUTOR_HEARTBEAT_INTERVAL)
 
   // Executor for the heartbeat task.
-  private val heartbeater = new Heartbeater(env.memoryManager, reportHeartBeat,
-    "executor-heartbeater", conf.getTimeAsMs("spark.executor.heartbeatInterval", "10s"))
+  private val heartbeater = ThreadUtils.newDaemonSingleThreadScheduledExecutor("driver-heartbeater")
 
   // must be initialized before running startDriverHeartbeat()
   private val heartbeatReceiverRef =
@@ -197,7 +196,7 @@
    */
   private var heartbeatFailures = 0
 
-  heartbeater.start()
+  startDriverHeartbeater()
 
   private[executor] def numRunningTasks: Int = runningTasks.size()
 
@@ -246,12 +245,8 @@
 
   def stop(): Unit = {
     env.metricsSystem.report()
-    try {
-      heartbeater.stop()
-    } catch {
-      case NonFatal(e) =>
-        logWarning("Unable to stop heartbeater", e)
-     }
+    heartbeater.shutdown()
+    heartbeater.awaitTermination(10, TimeUnit.SECONDS)
     threadPool.shutdown()
 
     // Notify plugins that executor is shutting down so they can terminate cleanly
@@ -841,9 +836,6 @@
     val accumUpdates = new ArrayBuffer[(Long, Seq[AccumulatorV2[_, _]])]()
     val curGCTime = computeTotalGcTime()
 
-    // get executor level memory metrics
-    val executorUpdates = heartbeater.getCurrentMetrics()
-
     for (taskRunner <- runningTasks.values().asScala) {
       if (taskRunner.task != null) {
         taskRunner.task.metrics.mergeShuffleReadMetrics()
@@ -852,8 +844,7 @@
       }
     }
 
-    val message = Heartbeat(executorId, accumUpdates.toArray, env.blockManager.blockManagerId,
-      executorUpdates)
+    val message = Heartbeat(executorId, accumUpdates.toArray, env.blockManager.blockManagerId)
     try {
       val response = heartbeatReceiverRef.askSync[HeartbeatResponse](
           message, new RpcTimeout(HEARTBEAT_INTERVAL_MS.millis, EXECUTOR_HEARTBEAT_INTERVAL.key))
@@ -873,8 +864,6 @@
         }
     }
   }
-<<<<<<< HEAD
-=======
 
   /**
    * Schedules a task to report heartbeat and partial metrics for active tasks to driver.
@@ -890,7 +879,6 @@
     }
     heartbeater.scheduleAtFixedRate(heartbeatTask, initialDelay, intervalMs, TimeUnit.MILLISECONDS)
   }
->>>>>>> 4be56606
 }
 
 private[spark] object Executor {
