--- conflicted
+++ resolved
@@ -357,13 +357,9 @@
         (connector, connector.getLocalPort())
       }
       val httpConfig = new HttpConfiguration()
-<<<<<<< HEAD
-      httpConfig.setRequestHeaderSize(conf.get(UI_REQUEST_HEADER_SIZE).toInt)
-=======
       val requestHeaderSize = conf.get(UI_REQUEST_HEADER_SIZE).toInt
       logDebug(s"Using requestHeaderSize: $requestHeaderSize")
       httpConfig.setRequestHeaderSize(requestHeaderSize)
->>>>>>> 4be56606
 
       // If SSL is configured, create the secure connector first.
       val securePort = sslOptions.createJettySslContextFactory().map { factory =>
