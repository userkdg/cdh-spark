/*
 * Licensed to the Apache Software Foundation (ASF) under one or more
 * contributor license agreements.  See the NOTICE file distributed with
 * this work for additional information regarding copyright ownership.
 * The ASF licenses this file to You under the Apache License, Version 2.0
 * (the "License"); you may not use this file except in compliance with
 * the License.  You may obtain a copy of the License at
 *
 *    http://www.apache.org/licenses/LICENSE-2.0
 *
 * Unless required by applicable law or agreed to in writing, software
 * distributed under the License is distributed on an "AS IS" BASIS,
 * WITHOUT WARRANTIES OR CONDITIONS OF ANY KIND, either express or implied.
 * See the License for the specific language governing permissions and
 * limitations under the License.
 */

package org.apache.spark.ui

import java.util.EnumSet
import javax.servlet.DispatcherType
import javax.servlet.http.{HttpServlet, HttpServletRequest}

import scala.collection.mutable.ArrayBuffer
import scala.collection.mutable.HashMap
import scala.xml.Node

import org.eclipse.jetty.servlet.{FilterHolder, FilterMapping, ServletContextHandler, ServletHolder}
import org.json4s.JsonAST.{JNothing, JValue}

import org.apache.spark.{SecurityManager, SparkConf, SSLOptions}
import org.apache.spark.internal.Logging
import org.apache.spark.internal.config._
import org.apache.spark.ui.JettyUtils._
import org.apache.spark.util.Utils

/**
 * The top level component of the UI hierarchy that contains the server.
 *
 * Each WebUI represents a collection of tabs, each of which in turn represents a collection of
 * pages. The use of tabs is optional, however; a WebUI may choose to include pages directly.
 */
private[spark] abstract class WebUI(
    val securityManager: SecurityManager,
    val sslOptions: SSLOptions,
    port: Int,
    conf: SparkConf,
    basePath: String = "",
    name: String = "")
  extends Logging {

  protected val tabs = ArrayBuffer[WebUITab]()
  protected val handlers = ArrayBuffer[ServletContextHandler]()
  protected val pageToHandlers = new HashMap[WebUIPage, ArrayBuffer[ServletContextHandler]]
  protected var serverInfo: Option[ServerInfo] = None
  protected val publicHostName = Option(conf.getenv("SPARK_PUBLIC_DNS")).getOrElse(
    conf.get(DRIVER_HOST_ADDRESS))
  private val className = Utils.getFormattedClassName(this)

  def getBasePath: String = basePath
  def getTabs: Seq[WebUITab] = tabs
  def getHandlers: Seq[ServletContextHandler] = handlers
  def getSecurityManager: SecurityManager = securityManager

  def getDelegatingHandlers: Seq[DelegatingServletContextHandler] = {
    handlers.map(new DelegatingServletContextHandler(_))
  }

  /** Attaches a tab to this UI, along with all of its attached pages. */
  def attachTab(tab: WebUITab): Unit = {
    tab.pages.foreach(attachPage)
    tabs += tab
  }

  /** Detaches a tab from this UI, along with all of its attached pages. */
  def detachTab(tab: WebUITab): Unit = {
    tab.pages.foreach(detachPage)
    tabs -= tab
  }

  /** Detaches a page from this UI, along with all of its attached handlers. */
  def detachPage(page: WebUIPage): Unit = {
    pageToHandlers.remove(page).foreach(_.foreach(detachHandler))
  }

  /** Attaches a page to this UI. */
  def attachPage(page: WebUIPage): Unit = {
    val pagePath = "/" + page.prefix
    val renderHandler = createServletHandler(pagePath,
      (request: HttpServletRequest) => page.render(request), securityManager, conf, basePath)
    val renderJsonHandler = createServletHandler(pagePath.stripSuffix("/") + "/json",
      (request: HttpServletRequest) => page.renderJson(request), securityManager, conf, basePath)
    attachHandler(renderHandler)
    attachHandler(renderJsonHandler)
    val handlers = pageToHandlers.getOrElseUpdate(page, ArrayBuffer[ServletContextHandler]())
    handlers += renderHandler
    handlers += renderJsonHandler
  }

  /** Attaches a handler to this UI. */
  def attachHandler(handler: ServletContextHandler): Unit = {
    handlers += handler
    serverInfo.foreach(_.addHandler(handler))
  }

  /** Attaches a handler to this UI. */
  def attachHandler(contextPath: String, httpServlet: HttpServlet, pathSpec: String): Unit = {
    val ctx = new ServletContextHandler()
    ctx.setContextPath(contextPath)
    ctx.addServlet(new ServletHolder(httpServlet), pathSpec)
    attachHandler(ctx)
  }

  /** Detaches a handler from this UI. */
  def detachHandler(handler: ServletContextHandler): Unit = {
    handlers -= handler
    serverInfo.foreach(_.removeHandler(handler))
  }

  /**
   * Detaches the content handler at `path` URI.
   *
   * @param path Path in UI to unmount.
   */
  def detachHandler(path: String): Unit = {
    handlers.find(_.getContextPath() == path).foreach(detachHandler)
  }

  /**
   * Adds a handler for static content.
   *
   * @param resourceBase Root of where to find resources to serve.
   * @param path Path in UI where to mount the resources.
   */
  def addStaticHandler(resourceBase: String, path: String = "/static"): Unit = {
    attachHandler(JettyUtils.createStaticHandler(resourceBase, path))
  }

  /** A hook to initialize components of the UI */
  def initialize(): Unit

  /** Binds to the HTTP server behind this web interface. */
  def bind(): Unit = {
    assert(serverInfo.isEmpty, s"Attempted to bind $className more than once!")
    try {
      val host = Option(conf.getenv("SPARK_LOCAL_IP")).getOrElse("0.0.0.0")
      serverInfo = Some(startJettyServer(host, port, sslOptions, handlers, conf, name))
      logInfo(s"Bound $className to $host, and started at $webUrl")
    } catch {
      case e: Exception =>
        logError(s"Failed to bind $className", e)
        System.exit(1)
    }
  }

  /** @return The url of web interface. Only valid after [[bind]]. */
  def webUrl: String = s"http://$publicHostName:$boundPort"

  /** @return The actual port to which this server is bound. Only valid after [[bind]]. */
  def boundPort: Int = serverInfo.map(_.boundPort).getOrElse(-1)

  /** Stops the server behind this web interface. Only valid after [[bind]]. */
  def stop(): Unit = {
    assert(serverInfo.isDefined,
      s"Attempted to stop $className before binding to a server!")
    serverInfo.foreach(_.stop())
  }
}


/**
 * A tab that represents a collection of pages.
 * The prefix is appended to the parent address to form a full path, and must not contain slashes.
 */
private[spark] abstract class WebUITab(parent: WebUI, val prefix: String) {
  val pages = ArrayBuffer[WebUIPage]()
  val name = prefix.capitalize

  /** Attach a page to this tab. This prepends the page's prefix with the tab's own prefix. */
  def attachPage(page: WebUIPage) {
    page.prefix = (prefix + "/" + page.prefix).stripSuffix("/")
    pages += page
  }

  /** Get a list of header tabs from the parent UI. */
  def headerTabs: Seq[WebUITab] = parent.getTabs

  def basePath: String = parent.getBasePath
}


/**
 * A page that represents the leaf node in the UI hierarchy.
 *
 * The direct parent of a WebUIPage is not specified as it can be either a WebUI or a WebUITab.
 * If the parent is a WebUI, the prefix is appended to the parent's address to form a full path.
 * Else, if the parent is a WebUITab, the prefix is appended to the super prefix of the parent
 * to form a relative path. The prefix must not contain slashes.
 */
private[spark] abstract class WebUIPage(var prefix: String) {
  def render(request: HttpServletRequest): Seq[Node]
  def renderJson(request: HttpServletRequest): JValue = JNothing
}

private[spark] class DelegatingServletContextHandler(handler: ServletContextHandler) {

  def prependFilterMapping(
      filterName: String,
      spec: String,
      types: EnumSet[DispatcherType]): Unit = {
    val mapping = new FilterMapping()
    mapping.setFilterName(filterName)
    mapping.setPathSpec(spec)
    mapping.setDispatcherTypes(types)
    handler.getServletHandler.prependFilterMapping(mapping)
  }

  def addFilter(
      filterName: String,
      className: String,
      filterParams: Map[String, String]): Unit = {
    val filterHolder = new FilterHolder()
    filterHolder.setName(filterName)
    filterHolder.setClassName(className)
    filterParams.foreach { case (k, v) => filterHolder.setInitParameter(k, v) }
    handler.getServletHandler.addFilter(filterHolder)
  }

  def filterCount(): Int = {
    handler.getServletHandler.getFilters.length
  }
<<<<<<< HEAD
=======

  def getContextPath(): String = {
    handler.getContextPath
  }
>>>>>>> 4be56606
}<|MERGE_RESOLUTION|>--- conflicted
+++ resolved
@@ -229,11 +229,8 @@
   def filterCount(): Int = {
     handler.getServletHandler.getFilters.length
   }
-<<<<<<< HEAD
-=======
 
   def getContextPath(): String = {
     handler.getContextPath
   }
->>>>>>> 4be56606
 }