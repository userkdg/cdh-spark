/*
 * Licensed to the Apache Software Foundation (ASF) under one or more
 * contributor license agreements.  See the NOTICE file distributed with
 * this work for additional information regarding copyright ownership.
 * The ASF licenses this file to You under the Apache License, Version 2.0
 * (the "License"); you may not use this file except in compliance with
 * the License.  You may obtain a copy of the License at
 *
 *    http://www.apache.org/licenses/LICENSE-2.0
 *
 * Unless required by applicable law or agreed to in writing, software
 * distributed under the License is distributed on an "AS IS" BASIS,
 * WITHOUT WARRANTIES OR CONDITIONS OF ANY KIND, either express or implied.
 * See the License for the specific language governing permissions and
 * limitations under the License.
 */

package org.apache.spark.status

import java.util.Date
import java.util.concurrent.ConcurrentHashMap
import java.util.function.Function

import scala.collection.JavaConverters._
import scala.collection.mutable.HashMap

import org.apache.spark._
import org.apache.spark.executor.{ExecutorMetrics, TaskMetrics}
import org.apache.spark.internal.Logging
import org.apache.spark.scheduler._
import org.apache.spark.status.api.v1
import org.apache.spark.storage._
import org.apache.spark.ui.SparkUI
import org.apache.spark.ui.scope._

/**
 * A Spark listener that writes application information to a data store. The types written to the
 * store are defined in the `storeTypes.scala` file and are based on the public REST API.
 *
 * @param lastUpdateTime When replaying logs, the log's last update time, so that the duration of
 *                       unfinished tasks can be more accurately calculated (see SPARK-21922).
 */
private[spark] class AppStatusListener(
    kvstore: ElementTrackingStore,
    conf: SparkConf,
    live: Boolean,
    lastUpdateTime: Option[Long] = None) extends SparkListener with Logging {

  import config._

  private var sparkVersion = SPARK_VERSION
  private var appInfo: v1.ApplicationInfo = null
  private var appSummary = new AppSummary(0, 0)
  private var coresPerTask: Int = 1

  // How often to update live entities. -1 means "never update" when replaying applications,
  // meaning only the last write will happen. For live applications, this avoids a few
  // operations that we can live without when rapidly processing incoming task events.
  private val liveUpdatePeriodNs = if (live) conf.get(LIVE_ENTITY_UPDATE_PERIOD) else -1L

  /**
   * Minimum time elapsed before stale UI data is flushed. This avoids UI staleness when incoming
   * task events are not fired frequently.
   */
  private val liveUpdateMinFlushPeriod = conf.get(LIVE_ENTITY_UPDATE_MIN_FLUSH_PERIOD)

  private val maxTasksPerStage = conf.get(MAX_RETAINED_TASKS_PER_STAGE)
  private val maxGraphRootNodes = conf.get(MAX_RETAINED_ROOT_NODES)

  // Keep track of live entities, so that task metrics can be efficiently updated (without
  // causing too many writes to the underlying store, and other expensive operations).
  private val liveStages = new ConcurrentHashMap[(Int, Int), LiveStage]()
  private val liveJobs = new HashMap[Int, LiveJob]()
  private val liveExecutors = new HashMap[String, LiveExecutor]()
  private val deadExecutors = new HashMap[String, LiveExecutor]()
  private val liveTasks = new HashMap[Long, LiveTask]()
  private val liveRDDs = new HashMap[Int, LiveRDD]()
  private val pools = new HashMap[String, SchedulerPool]()
  // Keep the active executor count as a separate variable to avoid having to do synchronization
  // around liveExecutors.
  @volatile private var activeExecutorCount = 0

  /** The last time when flushing `LiveEntity`s. This is to avoid flushing too frequently. */
  private var lastFlushTimeNs = System.nanoTime()

  kvstore.addTrigger(classOf[ExecutorSummaryWrapper], conf.get(MAX_RETAINED_DEAD_EXECUTORS))
    { count => cleanupExecutors(count) }

  kvstore.addTrigger(classOf[JobDataWrapper], conf.get(MAX_RETAINED_JOBS)) { count =>
    cleanupJobs(count)
  }

  kvstore.addTrigger(classOf[StageDataWrapper], conf.get(MAX_RETAINED_STAGES)) { count =>
    cleanupStages(count)
  }

  kvstore.onFlush {
    if (!live) {
      val now = System.nanoTime()
      flush(update(_, now))
    }
  }

  override def onOtherEvent(event: SparkListenerEvent): Unit = event match {
    case SparkListenerLogStart(version) => sparkVersion = version
    case _ =>
  }

  override def onApplicationStart(event: SparkListenerApplicationStart): Unit = {
    assert(event.appId.isDefined, "Application without IDs are not supported.")

    val attempt = v1.ApplicationAttemptInfo(
      event.appAttemptId,
      new Date(event.time),
      new Date(-1),
      new Date(event.time),
      -1L,
      event.sparkUser,
      false,
      sparkVersion)

    appInfo = v1.ApplicationInfo(
      event.appId.get,
      event.appName,
      None,
      None,
      None,
      None,
      Seq(attempt))

    kvstore.write(new ApplicationInfoWrapper(appInfo))
    kvstore.write(appSummary)

    // Update the driver block manager with logs from this event. The SparkContext initialization
    // code registers the driver before this event is sent.
    event.driverLogs.foreach { logs =>
      val driver = liveExecutors.get(SparkContext.DRIVER_IDENTIFIER)
        .orElse(liveExecutors.get(SparkContext.LEGACY_DRIVER_IDENTIFIER))
      driver.foreach { d =>
        d.executorLogs = logs.toMap
        update(d, System.nanoTime())
      }
    }
  }

  override def onEnvironmentUpdate(event: SparkListenerEnvironmentUpdate): Unit = {
    val details = event.environmentDetails

    val jvmInfo = Map(details("JVM Information"): _*)
    val runtime = new v1.RuntimeInfo(
      jvmInfo.get("Java Version").orNull,
      jvmInfo.get("Java Home").orNull,
      jvmInfo.get("Scala Version").orNull)

    val envInfo = new v1.ApplicationEnvironmentInfo(
      runtime,
      details.getOrElse("Spark Properties", Nil),
      details.getOrElse("System Properties", Nil),
      details.getOrElse("Classpath Entries", Nil))

    coresPerTask = envInfo.sparkProperties.toMap.get("spark.task.cpus").map(_.toInt)
      .getOrElse(coresPerTask)

    kvstore.write(new ApplicationEnvironmentInfoWrapper(envInfo))
  }

  override def onApplicationEnd(event: SparkListenerApplicationEnd): Unit = {
    val old = appInfo.attempts.head
    val attempt = v1.ApplicationAttemptInfo(
      old.attemptId,
      old.startTime,
      new Date(event.time),
      new Date(event.time),
      event.time - old.startTime.getTime(),
      old.sparkUser,
      true,
      old.appSparkVersion)

    appInfo = v1.ApplicationInfo(
      appInfo.id,
      appInfo.name,
      None,
      None,
      None,
      None,
      Seq(attempt))
    kvstore.write(new ApplicationInfoWrapper(appInfo))
  }

  override def onExecutorAdded(event: SparkListenerExecutorAdded): Unit = {
    // This needs to be an update in case an executor re-registers after the driver has
    // marked it as "dead".
    val exec = getOrCreateExecutor(event.executorId, event.time)
    exec.host = event.executorInfo.executorHost
    exec.isActive = true
    exec.totalCores = event.executorInfo.totalCores
    exec.maxTasks = event.executorInfo.totalCores / coresPerTask
    exec.executorLogs = event.executorInfo.logUrlMap
    liveUpdate(exec, System.nanoTime())
  }

  override def onExecutorRemoved(event: SparkListenerExecutorRemoved): Unit = {
    liveExecutors.remove(event.executorId).foreach { exec =>
      val now = System.nanoTime()
      activeExecutorCount = math.max(0, activeExecutorCount - 1)
      exec.isActive = false
      exec.removeTime = new Date(event.time)
      exec.removeReason = event.reason
      update(exec, now, last = true)

      // Remove all RDD distributions that reference the removed executor, in case there wasn't
      // a corresponding event.
      liveRDDs.values.foreach { rdd =>
        if (rdd.removeDistribution(exec)) {
          update(rdd, now)
        }
      }
      if (isExecutorActiveForLiveStages(exec)) {
        // the executor was running for a currently active stage, so save it for now in
        // deadExecutors, and remove when there are no active stages overlapping with the
        // executor.
        deadExecutors.put(event.executorId, exec)
      }
    }
  }

  /** Was the specified executor active for any currently live stages? */
  private def isExecutorActiveForLiveStages(exec: LiveExecutor): Boolean = {
    liveStages.values.asScala.exists { stage =>
      stage.info.submissionTime.getOrElse(0L) < exec.removeTime.getTime
    }
  }

  override def onExecutorBlacklisted(event: SparkListenerExecutorBlacklisted): Unit = {
    updateBlackListStatus(event.executorId, true)
  }

  override def onExecutorBlacklistedForStage(
      event: SparkListenerExecutorBlacklistedForStage): Unit = {
    val now = System.nanoTime()

    Option(liveStages.get((event.stageId, event.stageAttemptId))).foreach { stage =>
      setStageBlackListStatus(stage, now, event.executorId)
    }
    liveExecutors.get(event.executorId).foreach { exec =>
      addBlackListedStageTo(exec, event.stageId, now)
    }
  }

  override def onNodeBlacklistedForStage(event: SparkListenerNodeBlacklistedForStage): Unit = {
    val now = System.nanoTime()

    // Implicitly blacklist every available executor for the stage associated with this node
    Option(liveStages.get((event.stageId, event.stageAttemptId))).foreach { stage =>
      val executorIds = liveExecutors.values.filter(_.host == event.hostId).map(_.executorId).toSeq
      setStageBlackListStatus(stage, now, executorIds: _*)
    }
    liveExecutors.values.filter(_.hostname == event.hostId).foreach { exec =>
      addBlackListedStageTo(exec, event.stageId, now)
    }
  }

  private def addBlackListedStageTo(exec: LiveExecutor, stageId: Int, now: Long): Unit = {
    exec.blacklistedInStages += stageId
    liveUpdate(exec, now)
  }

  private def setStageBlackListStatus(stage: LiveStage, now: Long, executorIds: String*): Unit = {
    executorIds.foreach { executorId =>
      val executorStageSummary = stage.executorSummary(executorId)
      executorStageSummary.isBlacklisted = true
      maybeUpdate(executorStageSummary, now)
    }
    stage.blackListedExecutors ++= executorIds
    maybeUpdate(stage, now)
  }

  override def onExecutorUnblacklisted(event: SparkListenerExecutorUnblacklisted): Unit = {
    updateBlackListStatus(event.executorId, false)
  }

  override def onNodeBlacklisted(event: SparkListenerNodeBlacklisted): Unit = {
    updateNodeBlackList(event.hostId, true)
  }

  override def onNodeUnblacklisted(event: SparkListenerNodeUnblacklisted): Unit = {
    updateNodeBlackList(event.hostId, false)
  }

  private def updateBlackListStatus(execId: String, blacklisted: Boolean): Unit = {
    liveExecutors.get(execId).foreach { exec =>
      exec.isBlacklisted = blacklisted
      liveUpdate(exec, System.nanoTime())
    }
  }

  private def updateNodeBlackList(host: String, blacklisted: Boolean): Unit = {
    val now = System.nanoTime()

    // Implicitly (un)blacklist every executor associated with the node.
    liveExecutors.values.foreach { exec =>
      if (exec.hostname == host) {
        exec.isBlacklisted = blacklisted
        liveUpdate(exec, now)
      }
    }
  }

  override def onJobStart(event: SparkListenerJobStart): Unit = {
    val now = System.nanoTime()

    // Compute (a potential over-estimate of) the number of tasks that will be run by this job.
    // This may be an over-estimate because the job start event references all of the result
    // stages' transitive stage dependencies, but some of these stages might be skipped if their
    // output is available from earlier runs.
    // See https://github.com/apache/spark/pull/3009 for a more extensive discussion.
    val numTasks = {
      val missingStages = event.stageInfos.filter(_.completionTime.isEmpty)
      missingStages.map(_.numTasks).sum
    }

    val lastStageInfo = event.stageInfos.sortBy(_.stageId).lastOption
    val lastStageName = lastStageInfo.map(_.name).getOrElse("(Unknown Stage Name)")
    val description = Option(event.properties)
      .flatMap { p => Option(p.getProperty(SparkContext.SPARK_JOB_DESCRIPTION)) }
    val jobGroup = Option(event.properties)
      .flatMap { p => Option(p.getProperty(SparkContext.SPARK_JOB_GROUP_ID)) }

    val job = new LiveJob(
      event.jobId,
      lastStageName,
      description,
      if (event.time > 0) Some(new Date(event.time)) else None,
      event.stageIds,
      jobGroup,
      numTasks)
    liveJobs.put(event.jobId, job)
    liveUpdate(job, now)

    event.stageInfos.foreach { stageInfo =>
      // A new job submission may re-use an existing stage, so this code needs to do an update
      // instead of just a write.
      val stage = getOrCreateStage(stageInfo)
      stage.jobs :+= job
      stage.jobIds += event.jobId
      liveUpdate(stage, now)
    }

    // Create the graph data for all the job's stages.
    event.stageInfos.foreach { stage =>
      val graph = RDDOperationGraph.makeOperationGraph(stage, maxGraphRootNodes)
      val uigraph = new RDDOperationGraphWrapper(
        stage.stageId,
        graph.edges,
        graph.outgoingEdges,
        graph.incomingEdges,
        newRDDOperationCluster(graph.rootCluster))
      kvstore.write(uigraph)
    }
  }

  private def newRDDOperationCluster(cluster: RDDOperationCluster): RDDOperationClusterWrapper = {
    new RDDOperationClusterWrapper(
      cluster.id,
      cluster.name,
      cluster.childNodes,
      cluster.childClusters.map(newRDDOperationCluster))
  }

  override def onJobEnd(event: SparkListenerJobEnd): Unit = {
    liveJobs.remove(event.jobId).foreach { job =>
      val now = System.nanoTime()

      // Check if there are any pending stages that match this job; mark those as skipped.
      val it = liveStages.entrySet.iterator()
      while (it.hasNext()) {
        val e = it.next()
        if (job.stageIds.contains(e.getKey()._1)) {
          val stage = e.getValue()
          if (v1.StageStatus.PENDING.equals(stage.status)) {
            stage.status = v1.StageStatus.SKIPPED
            job.skippedStages += stage.info.stageId
            job.skippedTasks += stage.info.numTasks
            job.activeStages -= 1

            pools.get(stage.schedulingPool).foreach { pool =>
              pool.stageIds = pool.stageIds - stage.info.stageId
              update(pool, now)
            }

            it.remove()
            update(stage, now, last = true)
          }
        }
      }

      job.status = event.jobResult match {
        case JobSucceeded => JobExecutionStatus.SUCCEEDED
        case JobFailed(_) => JobExecutionStatus.FAILED
      }

      job.completionTime = if (event.time > 0) Some(new Date(event.time)) else None
      update(job, now, last = true)
      if (job.status == JobExecutionStatus.SUCCEEDED) {
        appSummary = new AppSummary(appSummary.numCompletedJobs + 1, appSummary.numCompletedStages)
        kvstore.write(appSummary)
      }
    }
  }

  override def onStageSubmitted(event: SparkListenerStageSubmitted): Unit = {
    val now = System.nanoTime()
    val stage = getOrCreateStage(event.stageInfo)
    stage.status = v1.StageStatus.ACTIVE
    stage.schedulingPool = Option(event.properties).flatMap { p =>
      Option(p.getProperty("spark.scheduler.pool"))
    }.getOrElse(SparkUI.DEFAULT_POOL_NAME)

    // Look at all active jobs to find the ones that mention this stage.
    stage.jobs = liveJobs.values
      .filter(_.stageIds.contains(event.stageInfo.stageId))
      .toSeq
    stage.jobIds = stage.jobs.map(_.jobId).toSet

    stage.description = Option(event.properties).flatMap { p =>
      Option(p.getProperty(SparkContext.SPARK_JOB_DESCRIPTION))
    }

    stage.jobs.foreach { job =>
      job.completedStages = job.completedStages - event.stageInfo.stageId
      job.activeStages += 1
      liveUpdate(job, now)
    }

    val pool = pools.getOrElseUpdate(stage.schedulingPool, new SchedulerPool(stage.schedulingPool))
    pool.stageIds = pool.stageIds + event.stageInfo.stageId
    update(pool, now)

    event.stageInfo.rddInfos.foreach { info =>
      if (info.storageLevel.isValid) {
        liveUpdate(liveRDDs.getOrElseUpdate(info.id, new LiveRDD(info)), now)
      }
    }

    liveUpdate(stage, now)
  }

  override def onTaskStart(event: SparkListenerTaskStart): Unit = {
    val now = System.nanoTime()
    val task = new LiveTask(event.taskInfo, event.stageId, event.stageAttemptId, lastUpdateTime)
    liveTasks.put(event.taskInfo.taskId, task)
    liveUpdate(task, now)

    Option(liveStages.get((event.stageId, event.stageAttemptId))).foreach { stage =>
      stage.activeTasks += 1
      stage.firstLaunchTime = math.min(stage.firstLaunchTime, event.taskInfo.launchTime)

      val locality = event.taskInfo.taskLocality.toString()
      val count = stage.localitySummary.getOrElse(locality, 0L) + 1L
      stage.localitySummary = stage.localitySummary ++ Map(locality -> count)
      stage.activeTasksPerExecutor(event.taskInfo.executorId) += 1
      maybeUpdate(stage, now)

      stage.jobs.foreach { job =>
        job.activeTasks += 1
        maybeUpdate(job, now)
      }

      if (stage.savedTasks.incrementAndGet() > maxTasksPerStage && !stage.cleaning) {
        stage.cleaning = true
        kvstore.doAsync {
          cleanupTasks(stage)
        }
      }
    }

    liveExecutors.get(event.taskInfo.executorId).foreach { exec =>
      exec.activeTasks += 1
      exec.totalTasks += 1
      maybeUpdate(exec, now)
    }
  }

  override def onTaskGettingResult(event: SparkListenerTaskGettingResult): Unit = {
    // Call update on the task so that the "getting result" time is written to the store; the
    // value is part of the mutable TaskInfo state that the live entity already references.
    liveTasks.get(event.taskInfo.taskId).foreach { task =>
      maybeUpdate(task, System.nanoTime())
    }
  }

  override def onTaskEnd(event: SparkListenerTaskEnd): Unit = {
    // TODO: can this really happen?
    if (event.taskInfo == null) {
      return
    }

    val now = System.nanoTime()

    val metricsDelta = liveTasks.remove(event.taskInfo.taskId).map { task =>
      task.info = event.taskInfo

      val errorMessage = event.reason match {
        case Success =>
          None
        case k: TaskKilled =>
          Some(k.reason)
        case e: ExceptionFailure => // Handle ExceptionFailure because we might have accumUpdates
          Some(e.toErrorString)
        case e: TaskFailedReason => // All other failure cases
          Some(e.toErrorString)
        case other =>
          logInfo(s"Unhandled task end reason: $other")
          None
      }
      task.errorMessage = errorMessage
      val delta = task.updateMetrics(event.taskMetrics)
      update(task, now, last = true)
      delta
    }.orNull

    val (completedDelta, failedDelta, killedDelta) = event.reason match {
      case Success =>
        (1, 0, 0)
      case _: TaskKilled =>
        (0, 0, 1)
      case _: TaskCommitDenied =>
        (0, 0, 1)
      case _ =>
        (0, 1, 0)
    }

    Option(liveStages.get((event.stageId, event.stageAttemptId))).foreach { stage =>
      if (metricsDelta != null) {
        stage.metrics = LiveEntityHelpers.addMetrics(stage.metrics, metricsDelta)
      }
      stage.activeTasks -= 1
      stage.completedTasks += completedDelta
      if (completedDelta > 0) {
        stage.completedIndices.add(event.taskInfo.index)
      }
      stage.failedTasks += failedDelta
      stage.killedTasks += killedDelta
      if (killedDelta > 0) {
        stage.killedSummary = killedTasksSummary(event.reason, stage.killedSummary)
      }
      stage.activeTasksPerExecutor(event.taskInfo.executorId) -= 1
      // [SPARK-24415] Wait for all tasks to finish before removing stage from live list
      val removeStage =
        stage.activeTasks == 0 &&
          (v1.StageStatus.COMPLETE.equals(stage.status) ||
            v1.StageStatus.FAILED.equals(stage.status))
      if (removeStage) {
        update(stage, now, last = true)
      } else {
        maybeUpdate(stage, now)
      }

      // Store both stage ID and task index in a single long variable for tracking at job level.
      val taskIndex = (event.stageId.toLong << Integer.SIZE) | event.taskInfo.index
      stage.jobs.foreach { job =>
        job.activeTasks -= 1
        job.completedTasks += completedDelta
        if (completedDelta > 0) {
          job.completedIndices.add(taskIndex)
        }
        job.failedTasks += failedDelta
        job.killedTasks += killedDelta
        if (killedDelta > 0) {
          job.killedSummary = killedTasksSummary(event.reason, job.killedSummary)
        }
        if (removeStage) {
          update(job, now)
        } else {
          maybeUpdate(job, now)
        }
      }

      val esummary = stage.executorSummary(event.taskInfo.executorId)
      esummary.taskTime += event.taskInfo.duration
      esummary.succeededTasks += completedDelta
      esummary.failedTasks += failedDelta
      esummary.killedTasks += killedDelta
      if (metricsDelta != null) {
        esummary.metrics = LiveEntityHelpers.addMetrics(esummary.metrics, metricsDelta)
      }

      val isLastTask = stage.activeTasksPerExecutor(event.taskInfo.executorId) == 0

      // If the last task of the executor finished, then update the esummary
      // for both live and history events.
      if (isLastTask) {
        update(esummary, now)
      } else {
        maybeUpdate(esummary, now)
      }

      if (!stage.cleaning && stage.savedTasks.get() > maxTasksPerStage) {
        stage.cleaning = true
        kvstore.doAsync {
          cleanupTasks(stage)
        }
      }
      if (removeStage) {
        liveStages.remove((event.stageId, event.stageAttemptId))
      }
    }

    liveExecutors.get(event.taskInfo.executorId).foreach { exec =>
      exec.activeTasks -= 1
      exec.completedTasks += completedDelta
      exec.failedTasks += failedDelta
      exec.totalDuration += event.taskInfo.duration

      // Note: For resubmitted tasks, we continue to use the metrics that belong to the
      // first attempt of this task. This may not be 100% accurate because the first attempt
      // could have failed half-way through. The correct fix would be to keep track of the
      // metrics added by each attempt, but this is much more complicated.
      if (event.reason != Resubmitted) {
        if (event.taskMetrics != null) {
          val readMetrics = event.taskMetrics.shuffleReadMetrics
          exec.totalGcTime += event.taskMetrics.jvmGCTime
          exec.totalInputBytes += event.taskMetrics.inputMetrics.bytesRead
          exec.totalShuffleRead += readMetrics.localBytesRead + readMetrics.remoteBytesRead
          exec.totalShuffleWrite += event.taskMetrics.shuffleWriteMetrics.bytesWritten
        }
      }

      // Force an update on both live and history applications when the number of active tasks
      // reaches 0. This is checked in some tests (e.g. SQLTestUtilsBase) so it needs to be
      // reliably up to date.
      if (exec.activeTasks == 0) {
        update(exec, now)
      } else {
        maybeUpdate(exec, now)
      }
    }
  }

  override def onStageCompleted(event: SparkListenerStageCompleted): Unit = {
    val maybeStage =
      Option(liveStages.get((event.stageInfo.stageId, event.stageInfo.attemptNumber)))
    maybeStage.foreach { stage =>
      val now = System.nanoTime()
      stage.info = event.stageInfo

      // We have to update the stage status AFTER we create all the executorSummaries
      // because stage deletion deletes whatever summaries it finds when the status is completed.
      stage.executorSummaries.values.foreach(update(_, now))

      // Because of SPARK-20205, old event logs may contain valid stages without a submission time
      // in their start event. In those cases, we can only detect whether a stage was skipped by
      // waiting until the completion event, at which point the field would have been set.
      stage.status = event.stageInfo.failureReason match {
        case Some(_) => v1.StageStatus.FAILED
        case _ if event.stageInfo.submissionTime.isDefined => v1.StageStatus.COMPLETE
        case _ => v1.StageStatus.SKIPPED
      }

      stage.jobs.foreach { job =>
        stage.status match {
          case v1.StageStatus.COMPLETE =>
            job.completedStages += event.stageInfo.stageId
          case v1.StageStatus.SKIPPED =>
            job.skippedStages += event.stageInfo.stageId
            job.skippedTasks += event.stageInfo.numTasks
          case _ =>
            job.failedStages += 1
        }
        job.activeStages -= 1
        liveUpdate(job, now)
      }

      pools.get(stage.schedulingPool).foreach { pool =>
        pool.stageIds = pool.stageIds - event.stageInfo.stageId
        update(pool, now)
      }

      val executorIdsForStage = stage.blackListedExecutors
      executorIdsForStage.foreach { executorId =>
        liveExecutors.get(executorId).foreach { exec =>
          removeBlackListedStageFrom(exec, event.stageInfo.stageId, now)
        }
      }

      // Remove stage only if there are no active tasks remaining
      val removeStage = stage.activeTasks == 0
      update(stage, now, last = removeStage)
      if (removeStage) {
        liveStages.remove((event.stageInfo.stageId, event.stageInfo.attemptNumber))
      }
      if (stage.status == v1.StageStatus.COMPLETE) {
        appSummary = new AppSummary(appSummary.numCompletedJobs, appSummary.numCompletedStages + 1)
        kvstore.write(appSummary)
      }
    }
    // remove any dead executors that were not running for any currently active stages
    deadExecutors.retain((execId, exec) => isExecutorActiveForLiveStages(exec))
  }

  private def removeBlackListedStageFrom(exec: LiveExecutor, stageId: Int, now: Long) = {
    exec.blacklistedInStages -= stageId
    liveUpdate(exec, now)
  }

  override def onBlockManagerAdded(event: SparkListenerBlockManagerAdded): Unit = {
    // This needs to set fields that are already set by onExecutorAdded because the driver is
    // considered an "executor" in the UI, but does not have a SparkListenerExecutorAdded event.
    val exec = getOrCreateExecutor(event.blockManagerId.executorId, event.time)
    exec.hostPort = event.blockManagerId.hostPort
    event.maxOnHeapMem.foreach { _ =>
      exec.totalOnHeap = event.maxOnHeapMem.get
      exec.totalOffHeap = event.maxOffHeapMem.get
    }
    exec.isActive = true
    exec.maxMemory = event.maxMem
    liveUpdate(exec, System.nanoTime())
  }

  override def onBlockManagerRemoved(event: SparkListenerBlockManagerRemoved): Unit = {
    // Nothing to do here. Covered by onExecutorRemoved.
  }

  override def onUnpersistRDD(event: SparkListenerUnpersistRDD): Unit = {
    liveRDDs.remove(event.rddId).foreach { liveRDD =>
      val storageLevel = liveRDD.info.storageLevel

      // Use RDD partition info to update executor block info.
      liveRDD.getPartitions().foreach { case (_, part) =>
        part.executors.foreach { executorId =>
          liveExecutors.get(executorId).foreach { exec =>
            exec.rddBlocks = exec.rddBlocks - 1
          }
        }
      }

      val now = System.nanoTime()

      // Use RDD distribution to update executor memory and disk usage info.
      liveRDD.getDistributions().foreach { case (executorId, rddDist) =>
        liveExecutors.get(executorId).foreach { exec =>
          if (exec.hasMemoryInfo) {
            if (storageLevel.useOffHeap) {
              exec.usedOffHeap = addDeltaToValue(exec.usedOffHeap, -rddDist.offHeapUsed)
            } else {
              exec.usedOnHeap = addDeltaToValue(exec.usedOnHeap, -rddDist.onHeapUsed)
            }
          }
          exec.memoryUsed = addDeltaToValue(exec.memoryUsed, -rddDist.memoryUsed)
          exec.diskUsed = addDeltaToValue(exec.diskUsed, -rddDist.diskUsed)
          maybeUpdate(exec, now)
        }
      }
    }

    kvstore.delete(classOf[RDDStorageInfoWrapper], event.rddId)
  }

  override def onExecutorMetricsUpdate(event: SparkListenerExecutorMetricsUpdate): Unit = {
    val now = System.nanoTime()

    event.accumUpdates.foreach { case (taskId, sid, sAttempt, accumUpdates) =>
      liveTasks.get(taskId).foreach { task =>
        val metrics = TaskMetrics.fromAccumulatorInfos(accumUpdates)
        val delta = task.updateMetrics(metrics)
        maybeUpdate(task, now)

        Option(liveStages.get((sid, sAttempt))).foreach { stage =>
          stage.metrics = LiveEntityHelpers.addMetrics(stage.metrics, delta)
          maybeUpdate(stage, now)

          val esummary = stage.executorSummary(event.execId)
          esummary.metrics = LiveEntityHelpers.addMetrics(esummary.metrics, delta)
          maybeUpdate(esummary, now)
        }
      }
    }

<<<<<<< HEAD
    // check if there is a new peak value for any of the executor level memory metrics
    // for the live UI. SparkListenerExecutorMetricsUpdate events are only processed
    // for the live UI.
    event.executorUpdates.foreach { updates =>
      liveExecutors.get(event.execId).foreach { exec =>
        if (exec.peakExecutorMetrics.compareAndUpdatePeakValues(updates)) {
          maybeUpdate(exec, now)
        }
      }
    }
  }

  override def onStageExecutorMetrics(executorMetrics: SparkListenerStageExecutorMetrics): Unit = {
    val now = System.nanoTime()

    // check if there is a new peak value for any of the executor level memory metrics,
    // while reading from the log. SparkListenerStageExecutorMetrics are only processed
    // when reading logs.
    liveExecutors.get(executorMetrics.execId)
      .orElse(deadExecutors.get(executorMetrics.execId)).map { exec =>
      if (exec.peakExecutorMetrics.compareAndUpdatePeakValues(executorMetrics.executorMetrics)) {
        update(exec, now)
      }
=======
    // Flush updates if necessary. Executor heartbeat is an event that happens periodically. Flush
    // here to ensure the staleness of Spark UI doesn't last more than
    // `max(heartbeat interval, liveUpdateMinFlushPeriod)`.
    if (now - lastFlushTimeNs > liveUpdateMinFlushPeriod) {
      flush(maybeUpdate(_, now))
      // Re-get the current system time because `flush` may be slow and `now` is stale.
      lastFlushTimeNs = System.nanoTime()
>>>>>>> 4be56606
    }
  }

  override def onBlockUpdated(event: SparkListenerBlockUpdated): Unit = {
    event.blockUpdatedInfo.blockId match {
      case block: RDDBlockId => updateRDDBlock(event, block)
      case stream: StreamBlockId => updateStreamBlock(event, stream)
      case broadcast: BroadcastBlockId => updateBroadcastBlock(event, broadcast)
      case _ =>
    }
  }

  /** Go through all `LiveEntity`s and use `entityFlushFunc(entity)` to flush them. */
  private def flush(entityFlushFunc: LiveEntity => Unit): Unit = {
    liveStages.values.asScala.foreach { stage =>
      entityFlushFunc(stage)
      stage.executorSummaries.values.foreach(entityFlushFunc)
    }
    liveJobs.values.foreach(entityFlushFunc)
    liveExecutors.values.foreach(entityFlushFunc)
    liveTasks.values.foreach(entityFlushFunc)
    liveRDDs.values.foreach(entityFlushFunc)
    pools.values.foreach(entityFlushFunc)
  }

  /**
   * Shortcut to get active stages quickly in a live application, for use by the console
   * progress bar.
   */
  def activeStages(): Seq[v1.StageData] = {
    liveStages.values.asScala
      .filter(_.info.submissionTime.isDefined)
      .map(_.toApi())
      .toList
      .sortBy(_.stageId)
  }

  /**
   * Apply a delta to a value, but ensure that it doesn't go negative.
   */
  private def addDeltaToValue(old: Long, delta: Long): Long = math.max(0, old + delta)

  private def updateRDDBlock(event: SparkListenerBlockUpdated, block: RDDBlockId): Unit = {
    val now = System.nanoTime()
    val executorId = event.blockUpdatedInfo.blockManagerId.executorId

    // Whether values are being added to or removed from the existing accounting.
    val storageLevel = event.blockUpdatedInfo.storageLevel
    val diskDelta = event.blockUpdatedInfo.diskSize * (if (storageLevel.useDisk) 1 else -1)
    val memoryDelta = event.blockUpdatedInfo.memSize * (if (storageLevel.useMemory) 1 else -1)

    val updatedStorageLevel = if (storageLevel.isValid) {
      Some(storageLevel.description)
    } else {
      None
    }

    // We need information about the executor to update some memory accounting values in the
    // RDD info, so read that beforehand.
    val maybeExec = liveExecutors.get(executorId)
    var rddBlocksDelta = 0

    // Update the executor stats first, since they are used to calculate the free memory
    // on tracked RDD distributions.
    maybeExec.foreach { exec =>
      updateExecutorMemoryDiskInfo(exec, storageLevel, memoryDelta, diskDelta)
    }

    // Update the block entry in the RDD info, keeping track of the deltas above so that we
    // can update the executor information too.
    liveRDDs.get(block.rddId).foreach { rdd =>
      if (updatedStorageLevel.isDefined) {
        rdd.setStorageLevel(updatedStorageLevel.get)
      }

      val partition = rdd.partition(block.name)

      val executors = if (updatedStorageLevel.isDefined) {
        val current = partition.executors
        if (current.contains(executorId)) {
          current
        } else {
          rddBlocksDelta = 1
          current :+ executorId
        }
      } else {
        rddBlocksDelta = -1
        partition.executors.filter(_ != executorId)
      }

      // Only update the partition if it's still stored in some executor, otherwise get rid of it.
      if (executors.nonEmpty) {
        partition.update(executors, rdd.storageLevel,
          addDeltaToValue(partition.memoryUsed, memoryDelta),
          addDeltaToValue(partition.diskUsed, diskDelta))
      } else {
        rdd.removePartition(block.name)
      }

      maybeExec.foreach { exec =>
        if (exec.rddBlocks + rddBlocksDelta > 0) {
          val dist = rdd.distribution(exec)
          dist.memoryUsed = addDeltaToValue(dist.memoryUsed, memoryDelta)
          dist.diskUsed = addDeltaToValue(dist.diskUsed, diskDelta)

          if (exec.hasMemoryInfo) {
            if (storageLevel.useOffHeap) {
              dist.offHeapUsed = addDeltaToValue(dist.offHeapUsed, memoryDelta)
            } else {
              dist.onHeapUsed = addDeltaToValue(dist.onHeapUsed, memoryDelta)
            }
          }
          dist.lastUpdate = null
        } else {
          rdd.removeDistribution(exec)
        }

        // Trigger an update on other RDDs so that the free memory information is updated.
        liveRDDs.values.foreach { otherRdd =>
          if (otherRdd.info.id != block.rddId) {
            otherRdd.distributionOpt(exec).foreach { dist =>
              dist.lastUpdate = null
              update(otherRdd, now)
            }
          }
        }
      }

      rdd.memoryUsed = addDeltaToValue(rdd.memoryUsed, memoryDelta)
      rdd.diskUsed = addDeltaToValue(rdd.diskUsed, diskDelta)
      update(rdd, now)
    }

    // Finish updating the executor now that we know the delta in the number of blocks.
    maybeExec.foreach { exec =>
      exec.rddBlocks += rddBlocksDelta
      maybeUpdate(exec, now)
    }
  }

  private def getOrCreateExecutor(executorId: String, addTime: Long): LiveExecutor = {
    liveExecutors.getOrElseUpdate(executorId, {
      activeExecutorCount += 1
      new LiveExecutor(executorId, addTime)
    })
  }

  private def updateStreamBlock(event: SparkListenerBlockUpdated, stream: StreamBlockId): Unit = {
    val storageLevel = event.blockUpdatedInfo.storageLevel
    if (storageLevel.isValid) {
      val data = new StreamBlockData(
        stream.name,
        event.blockUpdatedInfo.blockManagerId.executorId,
        event.blockUpdatedInfo.blockManagerId.hostPort,
        storageLevel.description,
        storageLevel.useMemory,
        storageLevel.useDisk,
        storageLevel.deserialized,
        event.blockUpdatedInfo.memSize,
        event.blockUpdatedInfo.diskSize)
      kvstore.write(data)
    } else {
      kvstore.delete(classOf[StreamBlockData],
        Array(stream.name, event.blockUpdatedInfo.blockManagerId.executorId))
    }
  }

  private def updateBroadcastBlock(
      event: SparkListenerBlockUpdated,
      broadcast: BroadcastBlockId): Unit = {
    val executorId = event.blockUpdatedInfo.blockManagerId.executorId
    liveExecutors.get(executorId).foreach { exec =>
      val now = System.nanoTime()
      val storageLevel = event.blockUpdatedInfo.storageLevel

      // Whether values are being added to or removed from the existing accounting.
      val diskDelta = event.blockUpdatedInfo.diskSize * (if (storageLevel.useDisk) 1 else -1)
      val memoryDelta = event.blockUpdatedInfo.memSize * (if (storageLevel.useMemory) 1 else -1)

      updateExecutorMemoryDiskInfo(exec, storageLevel, memoryDelta, diskDelta)
      maybeUpdate(exec, now)
    }
  }

  private def updateExecutorMemoryDiskInfo(
      exec: LiveExecutor,
      storageLevel: StorageLevel,
      memoryDelta: Long,
      diskDelta: Long): Unit = {
    if (exec.hasMemoryInfo) {
      if (storageLevel.useOffHeap) {
        exec.usedOffHeap = addDeltaToValue(exec.usedOffHeap, memoryDelta)
      } else {
        exec.usedOnHeap = addDeltaToValue(exec.usedOnHeap, memoryDelta)
      }
    }
    exec.memoryUsed = addDeltaToValue(exec.memoryUsed, memoryDelta)
    exec.diskUsed = addDeltaToValue(exec.diskUsed, diskDelta)
  }

  private def getOrCreateStage(info: StageInfo): LiveStage = {
    val stage = liveStages.computeIfAbsent((info.stageId, info.attemptNumber),
      new Function[(Int, Int), LiveStage]() {
        override def apply(key: (Int, Int)): LiveStage = new LiveStage()
      })
    stage.info = info
    stage
  }

  private def killedTasksSummary(
      reason: TaskEndReason,
      oldSummary: Map[String, Int]): Map[String, Int] = {
    reason match {
      case k: TaskKilled =>
        oldSummary.updated(k.reason, oldSummary.getOrElse(k.reason, 0) + 1)
      case denied: TaskCommitDenied =>
        val reason = denied.toErrorString
        oldSummary.updated(reason, oldSummary.getOrElse(reason, 0) + 1)
      case _ =>
        oldSummary
    }
  }

  private def update(entity: LiveEntity, now: Long, last: Boolean = false): Unit = {
    entity.write(kvstore, now, checkTriggers = last)
  }

  /** Update a live entity only if it hasn't been updated in the last configured period. */
  private def maybeUpdate(entity: LiveEntity, now: Long): Unit = {
    if (live && liveUpdatePeriodNs >= 0 && now - entity.lastWriteTime > liveUpdatePeriodNs) {
      update(entity, now)
    }
  }

  /** Update an entity only if in a live app; avoids redundant writes when replaying logs. */
  private def liveUpdate(entity: LiveEntity, now: Long): Unit = {
    if (live) {
      update(entity, now)
    }
  }

  private def cleanupExecutors(count: Long): Unit = {
    // Because the limit is on the number of *dead* executors, we need to calculate whether
    // there are actually enough dead executors to be deleted.
    val threshold = conf.get(MAX_RETAINED_DEAD_EXECUTORS)
    val dead = count - activeExecutorCount

    if (dead > threshold) {
      val countToDelete = calculateNumberToRemove(dead, threshold)
      val toDelete = kvstore.view(classOf[ExecutorSummaryWrapper]).index("active")
        .max(countToDelete).first(false).last(false).asScala.toSeq
      toDelete.foreach { e => kvstore.delete(e.getClass(), e.info.id) }
    }
  }

  private def cleanupJobs(count: Long): Unit = {
    val countToDelete = calculateNumberToRemove(count, conf.get(MAX_RETAINED_JOBS))
    if (countToDelete <= 0L) {
      return
    }

    val view = kvstore.view(classOf[JobDataWrapper]).index("completionTime").first(0L)
    val toDelete = KVUtils.viewToSeq(view, countToDelete.toInt) { j =>
      j.info.status != JobExecutionStatus.RUNNING && j.info.status != JobExecutionStatus.UNKNOWN
    }
    toDelete.foreach { j => kvstore.delete(j.getClass(), j.info.jobId) }
  }

  private def cleanupStages(count: Long): Unit = {
    val countToDelete = calculateNumberToRemove(count, conf.get(MAX_RETAINED_STAGES))
    if (countToDelete <= 0L) {
      return
    }

    // As the completion time of a skipped stage is always -1, we will remove skipped stages first.
    // This is safe since the job itself contains enough information to render skipped stages in the
    // UI.
    val view = kvstore.view(classOf[StageDataWrapper]).index("completionTime")
    val stages = KVUtils.viewToSeq(view, countToDelete.toInt) { s =>
      s.info.status != v1.StageStatus.ACTIVE && s.info.status != v1.StageStatus.PENDING
    }

    val stageIds = stages.map { s =>
      val key = Array(s.info.stageId, s.info.attemptId)
      kvstore.delete(s.getClass(), key)

<<<<<<< HEAD
      val execSummaries = kvstore.view(classOf[ExecutorStageSummaryWrapper])
        .index("stage")
        .first(key)
        .last(key)
        .asScala
        .toSeq
      execSummaries.foreach { e =>
        kvstore.delete(e.getClass(), e.id)
      }

=======
>>>>>>> 4be56606
      // Check whether there are remaining attempts for the same stage. If there aren't, then
      // also delete the RDD graph data.
      val remainingAttempts = kvstore.view(classOf[StageDataWrapper])
        .index("stageId")
        .first(s.info.stageId)
        .last(s.info.stageId)
        .closeableIterator()

      val hasMoreAttempts = try {
        remainingAttempts.asScala.exists { other =>
          other.info.attemptId != s.info.attemptId
        }
      } finally {
        remainingAttempts.close()
      }

      if (!hasMoreAttempts) {
        kvstore.delete(classOf[RDDOperationGraphWrapper], s.info.stageId)
      }

      cleanupCachedQuantiles(key)
      key
    }

<<<<<<< HEAD
    // Delete tasks for all stages in one pass, as deleting them for each stage individually is slow
    val tasks = kvstore.view(classOf[TaskDataWrapper]).asScala
    val keys = stages.map { s => (s.info.stageId, s.info.attemptId) }.toSet
    tasks.foreach { t =>
      if (keys.contains((t.stageId, t.stageAttemptId))) {
        kvstore.delete(t.getClass(), t.taskId)
      }
    }
=======
    // Delete summaries in one pass, as deleting them for each stage is slow
    kvstore.removeAllByIndexValues(classOf[ExecutorStageSummaryWrapper], "stage", stageIds)

    // Delete tasks for all stages in one pass, as deleting them for each stage individually is slow
    kvstore.removeAllByIndexValues(classOf[TaskDataWrapper], TaskIndexNames.STAGE, stageIds)
>>>>>>> 4be56606
  }

  private def cleanupTasks(stage: LiveStage): Unit = {
    val countToDelete = calculateNumberToRemove(stage.savedTasks.get(), maxTasksPerStage).toInt
    if (countToDelete > 0) {
      val stageKey = Array(stage.info.stageId, stage.info.attemptNumber)
      val view = kvstore.view(classOf[TaskDataWrapper])
        .index(TaskIndexNames.COMPLETION_TIME)
        .parent(stageKey)

      // Try to delete finished tasks only.
      val toDelete = KVUtils.viewToSeq(view, countToDelete) { t =>
        !live || t.status != TaskState.RUNNING.toString()
      }
      toDelete.foreach { t => kvstore.delete(t.getClass(), t.taskId) }
      stage.savedTasks.addAndGet(-toDelete.size)

      // If there are more running tasks than the configured limit, delete running tasks. This
      // should be extremely rare since the limit should generally far exceed the number of tasks
      // that can run in parallel.
      val remaining = countToDelete - toDelete.size
      if (remaining > 0) {
        val runningTasksToDelete = view.max(remaining).iterator().asScala.toList
        runningTasksToDelete.foreach { t => kvstore.delete(t.getClass(), t.taskId) }
        stage.savedTasks.addAndGet(-remaining)
      }

      // On live applications, cleanup any cached quantiles for the stage. This makes sure that
      // quantiles will be recalculated after tasks are replaced with newer ones.
      //
      // This is not needed in the SHS since caching only happens after the event logs are
      // completely processed.
      if (live) {
        cleanupCachedQuantiles(stageKey)
      }
    }
    stage.cleaning = false
  }

  private def cleanupCachedQuantiles(stageKey: Array[Int]): Unit = {
    val cachedQuantiles = kvstore.view(classOf[CachedQuantile])
      .index("stage")
      .first(stageKey)
      .last(stageKey)
      .asScala
      .toList
    cachedQuantiles.foreach { q =>
      kvstore.delete(q.getClass(), q.id)
    }
  }

  /**
   * Remove at least (retainedSize / 10) items to reduce friction. Because tracking may be done
   * asynchronously, this method may return 0 in case enough items have been deleted already.
   */
  private def calculateNumberToRemove(dataSize: Long, retainedSize: Long): Long = {
    if (dataSize > retainedSize) {
      math.max(retainedSize / 10L, dataSize - retainedSize)
    } else {
      0L
    }
  }

}<|MERGE_RESOLUTION|>--- conflicted
+++ resolved
@@ -25,7 +25,7 @@
 import scala.collection.mutable.HashMap
 
 import org.apache.spark._
-import org.apache.spark.executor.{ExecutorMetrics, TaskMetrics}
+import org.apache.spark.executor.TaskMetrics
 import org.apache.spark.internal.Logging
 import org.apache.spark.scheduler._
 import org.apache.spark.status.api.v1
@@ -72,7 +72,6 @@
   private val liveStages = new ConcurrentHashMap[(Int, Int), LiveStage]()
   private val liveJobs = new HashMap[Int, LiveJob]()
   private val liveExecutors = new HashMap[String, LiveExecutor]()
-  private val deadExecutors = new HashMap[String, LiveExecutor]()
   private val liveTasks = new HashMap[Long, LiveTask]()
   private val liveRDDs = new HashMap[Int, LiveRDD]()
   private val pools = new HashMap[String, SchedulerPool]()
@@ -215,19 +214,6 @@
           update(rdd, now)
         }
       }
-      if (isExecutorActiveForLiveStages(exec)) {
-        // the executor was running for a currently active stage, so save it for now in
-        // deadExecutors, and remove when there are no active stages overlapping with the
-        // executor.
-        deadExecutors.put(event.executorId, exec)
-      }
-    }
-  }
-
-  /** Was the specified executor active for any currently live stages? */
-  private def isExecutorActiveForLiveStages(exec: LiveExecutor): Boolean = {
-    liveStages.values.asScala.exists { stage =>
-      stage.info.submissionTime.getOrElse(0L) < exec.removeTime.getTime
     }
   }
 
@@ -694,8 +680,6 @@
         kvstore.write(appSummary)
       }
     }
-    // remove any dead executors that were not running for any currently active stages
-    deadExecutors.retain((execId, exec) => isExecutorActiveForLiveStages(exec))
   }
 
   private def removeBlackListedStageFrom(exec: LiveExecutor, stageId: Int, now: Long) = {
@@ -776,31 +760,6 @@
       }
     }
 
-<<<<<<< HEAD
-    // check if there is a new peak value for any of the executor level memory metrics
-    // for the live UI. SparkListenerExecutorMetricsUpdate events are only processed
-    // for the live UI.
-    event.executorUpdates.foreach { updates =>
-      liveExecutors.get(event.execId).foreach { exec =>
-        if (exec.peakExecutorMetrics.compareAndUpdatePeakValues(updates)) {
-          maybeUpdate(exec, now)
-        }
-      }
-    }
-  }
-
-  override def onStageExecutorMetrics(executorMetrics: SparkListenerStageExecutorMetrics): Unit = {
-    val now = System.nanoTime()
-
-    // check if there is a new peak value for any of the executor level memory metrics,
-    // while reading from the log. SparkListenerStageExecutorMetrics are only processed
-    // when reading logs.
-    liveExecutors.get(executorMetrics.execId)
-      .orElse(deadExecutors.get(executorMetrics.execId)).map { exec =>
-      if (exec.peakExecutorMetrics.compareAndUpdatePeakValues(executorMetrics.executorMetrics)) {
-        update(exec, now)
-      }
-=======
     // Flush updates if necessary. Executor heartbeat is an event that happens periodically. Flush
     // here to ensure the staleness of Spark UI doesn't last more than
     // `max(heartbeat interval, liveUpdateMinFlushPeriod)`.
@@ -808,7 +767,6 @@
       flush(maybeUpdate(_, now))
       // Re-get the current system time because `flush` may be slow and `now` is stale.
       lastFlushTimeNs = System.nanoTime()
->>>>>>> 4be56606
     }
   }
 
@@ -1095,19 +1053,6 @@
       val key = Array(s.info.stageId, s.info.attemptId)
       kvstore.delete(s.getClass(), key)
 
-<<<<<<< HEAD
-      val execSummaries = kvstore.view(classOf[ExecutorStageSummaryWrapper])
-        .index("stage")
-        .first(key)
-        .last(key)
-        .asScala
-        .toSeq
-      execSummaries.foreach { e =>
-        kvstore.delete(e.getClass(), e.id)
-      }
-
-=======
->>>>>>> 4be56606
       // Check whether there are remaining attempts for the same stage. If there aren't, then
       // also delete the RDD graph data.
       val remainingAttempts = kvstore.view(classOf[StageDataWrapper])
@@ -1132,22 +1077,11 @@
       key
     }
 
-<<<<<<< HEAD
-    // Delete tasks for all stages in one pass, as deleting them for each stage individually is slow
-    val tasks = kvstore.view(classOf[TaskDataWrapper]).asScala
-    val keys = stages.map { s => (s.info.stageId, s.info.attemptId) }.toSet
-    tasks.foreach { t =>
-      if (keys.contains((t.stageId, t.stageAttemptId))) {
-        kvstore.delete(t.getClass(), t.taskId)
-      }
-    }
-=======
     // Delete summaries in one pass, as deleting them for each stage is slow
     kvstore.removeAllByIndexValues(classOf[ExecutorStageSummaryWrapper], "stage", stageIds)
 
     // Delete tasks for all stages in one pass, as deleting them for each stage individually is slow
     kvstore.removeAllByIndexValues(classOf[TaskDataWrapper], TaskIndexNames.STAGE, stageIds)
->>>>>>> 4be56606
   }
 
   private def cleanupTasks(stage: LiveStage): Unit = {
