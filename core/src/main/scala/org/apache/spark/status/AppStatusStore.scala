--- conflicted
+++ resolved
@@ -159,12 +159,8 @@
     // cheaper for disk stores (avoids deserialization).
     val count = {
       Utils.tryWithResource(
-<<<<<<< HEAD
-        if (store.isInstanceOf[InMemoryStore]) {
-=======
         if (isInMemoryStore) {
           // For Live UI, we should count the tasks with status "SUCCESS" only.
->>>>>>> 4be56606
           store.view(classOf[TaskDataWrapper])
             .parent(stageKey)
             .index(TaskIndexNames.STATUS)
@@ -253,11 +249,7 @@
     // and failed tasks differently (would be tricky). Also would require changing the disk store
     // version (to invalidate old stores).
     def scanTasks(index: String)(fn: TaskDataWrapper => Long): IndexedSeq[Double] = {
-<<<<<<< HEAD
-      if (store.isInstanceOf[InMemoryStore]) {
-=======
       if (isInMemoryStore) {
->>>>>>> 4be56606
         val quantileTasks = store.view(classOf[TaskDataWrapper])
           .parent(stageKey)
           .index(index)
