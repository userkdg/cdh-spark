--- conflicted
+++ resolved
@@ -30,7 +30,6 @@
 
 import org.apache.spark._
 import org.apache.spark.executor._
-import org.apache.spark.metrics.ExecutorMetricType
 import org.apache.spark.rdd.RDDOperationScope
 import org.apache.spark.scheduler._
 import org.apache.spark.scheduler.cluster.ExecutorInfo
@@ -95,19 +94,12 @@
         makeTaskMetrics(300L, 400L, 500L, 600L, 700, 800, hasHadoopInput = true, hasOutput = true)
           .accumulators().map(AccumulatorSuite.makeInfo)
           .zipWithIndex.map { case (a, i) => a.copy(id = i) }
-      val executorUpdates = new ExecutorMetrics(
-        Array(543L, 123456L, 12345L, 1234L, 123L, 12L, 432L,
-          321L, 654L, 765L, 256912L, 123456L, 123456L, 61728L, 30364L, 15182L))
-      SparkListenerExecutorMetricsUpdate("exec3", Seq((1L, 2, 3, accumUpdates)),
-        Some(executorUpdates))
+      SparkListenerExecutorMetricsUpdate("exec3", Seq((1L, 2, 3, accumUpdates)))
     }
     val blockUpdated =
       SparkListenerBlockUpdated(BlockUpdatedInfo(BlockManagerId("Stars",
         "In your multitude...", 300), RDDBlockId(0, 0), StorageLevel.MEMORY_ONLY, 100L, 0L))
-    val stageExecutorMetrics =
-      SparkListenerStageExecutorMetrics("1", 2, 3,
-        new ExecutorMetrics(Array(543L, 123456L, 12345L, 1234L, 123L, 12L, 432L,
-          321L, 654L, 765L, 256912L, 123456L, 123456L, 61728L, 30364L, 15182L)))
+
     testEvent(stageSubmitted, stageSubmittedJsonString)
     testEvent(stageCompleted, stageCompletedJsonString)
     testEvent(taskStart, taskStartJsonString)
@@ -132,7 +124,6 @@
     testEvent(nodeUnblacklisted, nodeUnblacklistedJsonString)
     testEvent(executorMetricsUpdate, executorMetricsUpdateJsonString)
     testEvent(blockUpdated, blockUpdatedJsonString)
-    testEvent(stageExecutorMetrics, stageExecutorMetricsJsonString)
   }
 
   test("Dependent Classes") {
@@ -428,30 +419,6 @@
       exceptionFailure.accumUpdates, oldExceptionFailure.accumUpdates, (x, y) => x == y)
   }
 
-  test("ExecutorMetricsUpdate backward compatibility: executor metrics update") {
-    // executorMetricsUpdate was added in 2.4.0.
-    val executorMetricsUpdate = makeExecutorMetricsUpdate("1", true, true)
-    val oldExecutorMetricsUpdateJson =
-      JsonProtocol.executorMetricsUpdateToJson(executorMetricsUpdate)
-        .removeField( _._1 == "Executor Metrics Updated")
-    val exepectedExecutorMetricsUpdate = makeExecutorMetricsUpdate("1", true, false)
-    assertEquals(exepectedExecutorMetricsUpdate,
-      JsonProtocol.executorMetricsUpdateFromJson(oldExecutorMetricsUpdateJson))
-  }
-
-  test("executorMetricsFromJson backward compatibility: handle missing metrics") {
-    // any missing metrics should be set to 0
-    val executorMetrics = new ExecutorMetrics(Array(12L, 23L, 45L, 67L, 78L, 89L,
-      90L, 123L, 456L, 789L, 40L, 20L, 20L, 10L, 20L, 10L))
-    val oldExecutorMetricsJson =
-      JsonProtocol.executorMetricsToJson(executorMetrics)
-        .removeField( _._1 == "MappedPoolMemory")
-    val exepectedExecutorMetrics = new ExecutorMetrics(Array(12L, 23L, 45L, 67L,
-      78L, 89L, 90L, 123L, 456L, 0L, 40L, 20L, 20L, 10L, 20L, 10L))
-    assertEquals(exepectedExecutorMetrics,
-      JsonProtocol.executorMetricsFromJson(oldExecutorMetricsJson))
-  }
-
   test("AccumulableInfo value de/serialization") {
     import InternalAccumulator._
     val blocks = Seq[(BlockId, BlockStatus)](
@@ -468,8 +435,6 @@
     testAccumValue(Some("anything"), blocks, JString(blocks.toString))
     testAccumValue(Some("anything"), 123, JString("123"))
   }
-<<<<<<< HEAD
-=======
 
   /** Create an AccumulableInfo and verify we can serialize and deserialize it. */
   private def testAccumulableInfo(
@@ -518,7 +483,6 @@
       value = Some(Set("foo")),
       expectedValue = None)
   }
->>>>>>> 4be56606
 }
 
 
@@ -648,13 +612,6 @@
             assert(stageAttemptId1 === stageAttemptId2)
             assertSeqEquals[AccumulableInfo](updates1, updates2, (a, b) => a.equals(b))
           })
-        assertOptionEquals(e1.executorUpdates, e2.executorUpdates,
-        (e1: ExecutorMetrics, e2: ExecutorMetrics) => assertEquals(e1, e2))
-      case (e1: SparkListenerStageExecutorMetrics, e2: SparkListenerStageExecutorMetrics) =>
-        assert(e1.execId === e2.execId)
-        assert(e1.stageId === e2.stageId)
-        assert(e1.stageAttemptId === e2.stageAttemptId)
-        assertEquals(e1.executorMetrics, e2.executorMetrics)
       case (e1, e2) =>
         assert(e1 === e2)
       case _ => fail("Events don't match in types!")
@@ -805,20 +762,14 @@
       assertStackTraceElementEquals)
   }
 
-  private def assertEquals(metrics1: ExecutorMetrics, metrics2: ExecutorMetrics): Unit = {
-    ExecutorMetricType.metricToOffset.foreach { metric =>
-      assert(metrics1.getMetricValue(metric._1) === metrics2.getMetricValue(metric._1))
-    }
-  }
-
   private def assertJsonStringEquals(expected: String, actual: String, metadata: String) {
-    val expectedJson = parse(expected)
-    val actualJson = parse(actual)
+    val expectedJson = pretty(parse(expected))
+    val actualJson = pretty(parse(actual))
     if (expectedJson != actualJson) {
       // scalastyle:off
       // This prints something useful if the JSON strings don't match
-      println(s"=== EXPECTED ===\n${pretty(expectedJson)}\n")
-      println(s"=== ACTUAL ===\n${pretty(actualJson)}\n")
+      println("=== EXPECTED ===\n" + expectedJson + "\n")
+      println("=== ACTUAL ===\n" + actualJson + "\n")
       // scalastyle:on
       throw new TestFailedException(s"$metadata JSON did not equal", 1)
     }
@@ -858,14 +809,9 @@
   }
 
   private def assertStackTraceElementEquals(ste1: StackTraceElement, ste2: StackTraceElement) {
-    // This mimics the equals() method from Java 8 and earlier. Java 9 adds checks for
-    // class loader and module, which will cause them to be not equal, when we don't
-    // care about those
-    assert(ste1.getClassName === ste2.getClassName)
-    assert(ste1.getMethodName === ste2.getMethodName)
-    assert(ste1.getLineNumber === ste2.getLineNumber)
-    assert(ste1.getFileName === ste2.getFileName)
-  }
+    assert(ste1 === ste2)
+  }
+
 
   /** ----------------------------------- *
    | Util methods for constructing events |
@@ -920,28 +866,6 @@
       metadata: Option[String] = None): AccumulableInfo =
     new AccumulableInfo(id, Some(s"Accumulable$id"), Some(s"delta$id"), Some(s"val$id"),
       internal, countFailedValues, metadata)
-
-  /** Creates an SparkListenerExecutorMetricsUpdate event */
-  private def makeExecutorMetricsUpdate(
-      execId: String,
-      includeTaskMetrics: Boolean,
-      includeExecutorMetrics: Boolean): SparkListenerExecutorMetricsUpdate = {
-    val taskMetrics =
-      if (includeTaskMetrics) {
-        Seq((1L, 1, 1, Seq(makeAccumulableInfo(1, false, false, None),
-          makeAccumulableInfo(2, false, false, None))))
-       } else {
-        Seq()
-      }
-    val executorMetricsUpdate =
-      if (includeExecutorMetrics) {
-        Some(new ExecutorMetrics(Array(123456L, 543L, 0L, 0L, 0L, 0L, 0L,
-          0L, 0L, 0L, 256912L, 123456L, 123456L, 61728L, 30364L, 15182L)))
-      } else {
-        None
-      }
-    SparkListenerExecutorMetricsUpdate(execId, taskMetrics, executorMetricsUpdate)
-  }
 
   /**
    * Creates a TaskMetrics object describing a task that read data from Hadoop (if hasHadoopInput is
@@ -2102,34 +2026,27 @@
       |        },
       |        {
       |          "ID": 22,
-      |          "Name": "${input.BYTES_READ_EC}",
-      |          "Update": 0,
-      |          "Internal": true,
-      |          "Count Failed Values": true
-      |        },
-      |        {
-      |          "ID": 23,
       |          "Name": "${input.RECORDS_READ}",
       |          "Update": 21,
       |          "Internal": true,
       |          "Count Failed Values": true
       |        },
       |        {
-      |          "ID": 24,
+      |          "ID": 23,
       |          "Name": "${output.BYTES_WRITTEN}",
       |          "Update": 1200,
       |          "Internal": true,
       |          "Count Failed Values": true
       |        },
       |        {
-      |          "ID": 25,
+      |          "ID": 24,
       |          "Name": "${output.RECORDS_WRITTEN}",
       |          "Update": 12,
       |          "Internal": true,
       |          "Count Failed Values": true
       |        },
       |        {
-      |          "ID": 26,
+      |          "ID": 25,
       |          "Name": "$TEST_ACCUM",
       |          "Update": 0,
       |          "Internal": true,
@@ -2137,54 +2054,7 @@
       |        }
       |      ]
       |    }
-      |  ],
-      |  "Executor Metrics Updated" : {
-      |    "JVMHeapMemory" : 543,
-      |    "JVMOffHeapMemory" : 123456,
-      |    "OnHeapExecutionMemory" : 12345,
-      |    "OffHeapExecutionMemory" : 1234,
-      |    "OnHeapStorageMemory" : 123,
-      |    "OffHeapStorageMemory" : 12,
-      |    "OnHeapUnifiedMemory" : 432,
-      |    "OffHeapUnifiedMemory" : 321,
-      |    "DirectPoolMemory" : 654,
-      |    "MappedPoolMemory" : 765,
-      |    "ProcessTreeJVMVMemory": 256912,
-      |    "ProcessTreeJVMRSSMemory": 123456,
-      |    "ProcessTreePythonVMemory": 123456,
-      |    "ProcessTreePythonRSSMemory": 61728,
-      |    "ProcessTreeOtherVMemory": 30364,
-      |    "ProcessTreeOtherRSSMemory": 15182
-      |  }
-      |
-      |}
-    """.stripMargin
-
-  private val stageExecutorMetricsJsonString =
-    """
-      |{
-      |  "Event": "SparkListenerStageExecutorMetrics",
-      |  "Executor ID": "1",
-      |  "Stage ID": 2,
-      |  "Stage Attempt ID": 3,
-      |  "Executor Metrics" : {
-      |    "JVMHeapMemory" : 543,
-      |    "JVMOffHeapMemory" : 123456,
-      |    "OnHeapExecutionMemory" : 12345,
-      |    "OffHeapExecutionMemory" : 1234,
-      |    "OnHeapStorageMemory" : 123,
-      |    "OffHeapStorageMemory" : 12,
-      |    "OnHeapUnifiedMemory" : 432,
-      |    "OffHeapUnifiedMemory" : 321,
-      |    "DirectPoolMemory" : 654,
-      |    "MappedPoolMemory" : 765,
-      |    "ProcessTreeJVMVMemory": 256912,
-      |    "ProcessTreeJVMRSSMemory": 123456,
-      |    "ProcessTreePythonVMemory": 123456,
-      |    "ProcessTreePythonRSSMemory": 61728,
-      |    "ProcessTreeOtherVMemory": 30364,
-      |    "ProcessTreeOtherRSSMemory": 15182
-      |  }
+      |  ]
       |}
     """.stripMargin
 
