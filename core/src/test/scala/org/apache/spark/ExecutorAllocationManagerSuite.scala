--- conflicted
+++ resolved
@@ -19,24 +19,17 @@
 
 import scala.collection.mutable
 
-import org.mockito.ArgumentMatchers.{any, eq => meq}
+import org.mockito.Matchers.{any, eq => meq}
 import org.mockito.Mockito.{mock, never, verify, when}
-<<<<<<< HEAD
-import org.mockito.invocation.InvocationOnMock
-import org.mockito.stubbing.Answer
-import org.scalatest.{BeforeAndAfter, PrivateMethodTester}
-=======
 import org.scalatest.PrivateMethodTester
->>>>>>> 4be56606
 
 import org.apache.spark.executor.TaskMetrics
 import org.apache.spark.internal.config
-import org.apache.spark.metrics.MetricsSystem
 import org.apache.spark.scheduler._
 import org.apache.spark.scheduler.ExternalClusterManager
 import org.apache.spark.scheduler.cluster.ExecutorInfo
 import org.apache.spark.scheduler.local.LocalSchedulerBackend
-import org.apache.spark.storage._
+import org.apache.spark.storage.BlockManagerMaster
 import org.apache.spark.util.ManualClock
 
 /**
@@ -1110,7 +1103,7 @@
     val mockAllocationClient = mock(classOf[ExecutorAllocationClient])
     val mockBMM = mock(classOf[BlockManagerMaster])
     val manager = new ExecutorAllocationManager(
-      mockAllocationClient, mock(classOf[LiveListenerBus]), conf, mockBMM, null)
+      mockAllocationClient, mock(classOf[LiveListenerBus]), conf, mockBMM)
     val clock = new ManualClock()
     manager.setClock(clock)
 
@@ -1154,164 +1147,6 @@
     verify(mockAllocationClient).killExecutors(Seq("executor-1"), false, false, false)
   }
 
-<<<<<<< HEAD
-  test("CDH-77502: executor block tracker") {
-    val conf = new SparkConf(false)
-      .set("spark.dynamicAllocation.enabled", "true")
-      .set(config.SHUFFLE_SERVICE_ENABLED, false)
-      .set(config.Cloudera.DYN_ALLOCATION_FORCE_ENABLE, true)
-      .set("spark.dynamicAllocation.executorIdleTimeout", "3s")
-      .set("spark.dynamicAllocation.cachedExecutorIdleTimeout", "5s")
-      .set(config.Cloudera.DYN_ALLOCATION_SHUFFLE_TIMEOUT, 10L)
-    val manager = new ExecutorAllocationManager(
-      mock(classOf[ExecutorAllocationClient]),
-      mock(classOf[LiveListenerBus]),
-      conf,
-      mock(classOf[BlockManagerMaster]),
-      null)
-
-    val tracker = new manager.ExecutorTracker()
-    assert(!tracker.isTimedOut(1000))
-
-    tracker.idleStart = 0L
-    assert(!tracker.isTimedOut(1000))
-    assert(tracker.isTimedOut(4000))
-
-    tracker.cachedBlocks = 1
-    assert(!tracker.isTimedOut(4000))
-    assert(tracker.isTimedOut(6000))
-
-    tracker.shuffleBlocks = 1
-    assert(!tracker.isTimedOut(6000))
-    assert(tracker.isTimedOut(11000))
-  }
-
-  test("CDH-77502: track executor storage to decide when to time out") {
-    val conf = new SparkConf(false)
-      .set("spark.dynamicAllocation.enabled", "true")
-      .set("spark.dynamicAllocation.testing", "true")
-      .set(config.SHUFFLE_SERVICE_ENABLED, false)
-      .set(config.Cloudera.DYN_ALLOCATION_FORCE_ENABLE, true)
-      .set("spark.dynamicAllocation.executorIdleTimeout", "1s")
-      .set("spark.dynamicAllocation.cachedExecutorIdleTimeout", "2s")
-      .set(config.Cloudera.DYN_ALLOCATION_SHUFFLE_TIMEOUT, 5L)
-      // Disable the automatic task to figure things out. The test drives the manager manually.
-      .set(TESTING_SCHEDULE_INTERVAL_KEY, Long.MaxValue.toString)
-    val bus = new LiveListenerBus(conf)
-    val clock = new ManualClock()
-
-    var mapOutputListener: MapOutputTrackerListener = null
-    val mapOutputTracker = mock(classOf[MapOutputTrackerMaster])
-    when(mapOutputTracker.addListener(any())).thenAnswer(
-      new Answer[Unit] {
-        override def answer(invocation: InvocationOnMock): Unit = {
-          mapOutputListener = invocation.getArguments()(0).asInstanceOf[MapOutputTrackerListener]
-        }
-      }
-    )
-
-    val manager = new ExecutorAllocationManager(mock(classOf[ExecutorAllocationClient]), bus, conf,
-      mock(classOf[BlockManagerMaster]), mapOutputTracker)
-    manager.setClock(clock)
-
-    bus.start(mock(classOf[SparkContext]), mock(classOf[MetricsSystem]))
-    try {
-      manager.start()
-      assert(mapOutputListener !== null)
-
-      def advanceAndVerify(ms: Long, expectedPending: Set[String]): Unit = {
-        clock.advance(ms)
-        schedule(manager)
-        assert(executorsPendingToRemove(manager) === expectedPending)
-        expectedPending.foreach(onExecutorRemoved(manager, _))
-      }
-
-      def postExecutorStart(execId: String): Unit = {
-        post(bus, SparkListenerExecutorAdded(clock.getTimeMillis(), execId,
-          new ExecutorInfo(s"$execId.example.com", 1, Map())))
-      }
-
-      def postBlockUpdate(execId: String, blockId: String, level: StorageLevel): Unit = {
-        val bm = blockManagerId(execId)
-        val blockInfo = BlockUpdatedInfo(bm, BlockId(blockId), level, 1L, 1L)
-        val update = SparkListenerBlockUpdated(blockInfo)
-        post(bus, update)
-      }
-
-      def mapStatus(execId: String): MapStatus = {
-        new CompressedMapStatus(blockManagerId(execId), Array[Byte]())
-      }
-
-      def blockManagerId(execId: String): BlockManagerId = {
-        BlockManagerId(execId, s"$execId.example.com", 42)
-      }
-
-      //////////////////////////////
-      // Basic executor idle check, without any block storage.
-      postExecutorStart("1")
-      // post task started
-      post(bus, SparkListenerStageSubmitted(createStageInfo(1, 1)))
-      val taskInfo = createTaskInfo(0, 0, "1")
-      post(bus, SparkListenerTaskStart(1, 0, taskInfo))
-      // advance clock past idle timeout, check executor still there.
-      advanceAndVerify(1500, Set())
-      // post task end
-      post(bus, SparkListenerTaskEnd(0, 0, null, Success, taskInfo, null))
-      // advance clock and check timeout.
-      advanceAndVerify(500, Set())
-      advanceAndVerify(1000, Set("1"))
-
-      //////////////////////////////
-      // Executor idle check with cached block; check that a different timeout is applied when
-      // the executor has a cached block.
-      postExecutorStart("2")
-      // add a cached block
-      postBlockUpdate("2", "rdd_1_1", StorageLevel.MEMORY_ONLY)
-      // advance clock < cache timeout but > idle timeout, verify executor alive.
-      advanceAndVerify(1500, Set())
-      // advance past cache timeout, verify executor removed
-      advanceAndVerify(1500, Set("2"))
-
-      //////////////////////////////
-      // Executor idle check with shuffle block. Same idea as the cache test above.
-      postExecutorStart("3")
-      // add a shuffle block
-      mapOutputListener.mapOutputAdded(mapStatus("3"))
-      // advance past idle timeout, verify executor still there
-      advanceAndVerify(4000, Set())
-      // advance past shuffle timeout, verify executor removed
-      advanceAndVerify(10000, Set("3"))
-
-      //////////////////////////////
-      // Executor idle check with cached block that is removed. Make sure that the idle timeout
-      // triggers after a cached block is removed from the executor.
-      postExecutorStart("4")
-      // add a cached block
-      postBlockUpdate("4", "rdd_1_1", StorageLevel.MEMORY_ONLY)
-      // advance past idle timeout, verify executor still there
-      advanceAndVerify(1500, Set())
-      // remove cached block
-      postBlockUpdate("4", "rdd_1_1", StorageLevel.NONE)
-      // schedule same time, verify executor removed
-      advanceAndVerify(0, Set("4"))
-
-      //////////////////////////////
-      // Executor idle check with shuffle block that is removed. Same idea as previous test,
-      // for shuffle blocks.
-      postExecutorStart("5")
-      // add a shuffle block
-      mapOutputListener.mapOutputAdded(mapStatus("5"))
-      // advance past idle timeout, verify executor still there
-      advanceAndVerify(1500, Set())
-      // remove shuffle block
-      mapOutputListener.mapOutputRemoved(mapStatus("5"))
-      // schedule same time, verify executor removed
-      advanceAndVerify(0, Set("5"))
-    } finally {
-      manager.stop()
-      bus.stop()
-    }
-=======
   test("SPARK-26758 check executor target number after idle time out ") {
     sc = createSparkContext(1, 5, 3)
     val manager = sc.executorAllocationManager.get
@@ -1352,7 +1187,6 @@
     // Verify taskStart not adding already removed executors.
     assert(executorIds(manager).size === 2)
     assert(executorIds(manager) === Set("1", "2"))
->>>>>>> 4be56606
   }
 
   private def createSparkContext(
