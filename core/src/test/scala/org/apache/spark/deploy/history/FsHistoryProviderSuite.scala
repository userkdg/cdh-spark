/*
 * Licensed to the Apache Software Foundation (ASF) under one or more
 * contributor license agreements.  See the NOTICE file distributed with
 * this work for additional information regarding copyright ownership.
 * The ASF licenses this file to You under the Apache License, Version 2.0
 * (the "License"); you may not use this file except in compliance with
 * the License.  You may obtain a copy of the License at
 *
 *    http://www.apache.org/licenses/LICENSE-2.0
 *
 * Unless required by applicable law or agreed to in writing, software
 * distributed under the License is distributed on an "AS IS" BASIS,
 * WITHOUT WARRANTIES OR CONDITIONS OF ANY KIND, either express or implied.
 * See the License for the specific language governing permissions and
 * limitations under the License.
 */

package org.apache.spark.deploy.history

import java.io._
import java.nio.charset.StandardCharsets
import java.util.Date
import java.util.concurrent.TimeUnit
import java.util.zip.{ZipInputStream, ZipOutputStream}

import scala.collection.JavaConverters._
import scala.concurrent.duration._
import scala.language.postfixOps

import com.google.common.io.{ByteStreams, Files}
import org.apache.commons.io.FileUtils
import org.apache.hadoop.fs.{FileStatus, FileSystem, FSDataInputStream, Path}
import org.apache.hadoop.hdfs.{DFSInputStream, DistributedFileSystem}
import org.apache.hadoop.security.AccessControlException
import org.json4s.jackson.JsonMethods._
import org.mockito.ArgumentMatcher
import org.mockito.ArgumentMatchers.{any, argThat}
import org.mockito.Mockito.{doThrow, mock, spy, verify, when}
import org.scalatest.Matchers
import org.scalatest.concurrent.Eventually._

import org.apache.spark.{SecurityManager, SparkConf, SparkFunSuite}
import org.apache.spark.deploy.history.config._
import org.apache.spark.internal.Logging
import org.apache.spark.internal.config.DRIVER_LOG_DFS_DIR
import org.apache.spark.io._
import org.apache.spark.scheduler._
import org.apache.spark.security.GroupMappingServiceProvider
import org.apache.spark.status.AppStatusStore
import org.apache.spark.status.api.v1.{ApplicationAttemptInfo, ApplicationInfo}
import org.apache.spark.util.{Clock, JsonProtocol, ManualClock, Utils}
import org.apache.spark.util.logging.DriverLogger

class FsHistoryProviderSuite extends SparkFunSuite with Matchers with Logging {

  private var testDir: File = null

  override def beforeEach(): Unit = {
    super.beforeEach()
    testDir = Utils.createTempDir(namePrefix = s"a b%20c+d")
  }

  override def afterEach(): Unit = {
    try {
      Utils.deleteRecursively(testDir)
    } finally {
      super.afterEach()
    }
  }

  /** Create a fake log file using the new log format used in Spark 1.3+ */
  private def newLogFile(
      appId: String,
      appAttemptId: Option[String],
      inProgress: Boolean,
      codec: Option[String] = None): File = {
    val ip = if (inProgress) EventLoggingListener.IN_PROGRESS else ""
    val logUri = EventLoggingListener.getLogPath(testDir.toURI, appId, appAttemptId)
    val logPath = new Path(logUri).toUri.getPath + ip
    new File(logPath)
  }

  Seq(true, false).foreach { inMemory =>
    test(s"Parse application logs (inMemory = $inMemory)") {
      testAppLogParsing(inMemory)
    }
  }

  private def testAppLogParsing(inMemory: Boolean) {
    val clock = new ManualClock(12345678)
    val provider = new FsHistoryProvider(createTestConf(inMemory = inMemory), clock)

    // Write a new-style application log.
    val newAppComplete = newLogFile("new1", None, inProgress = false)
    writeFile(newAppComplete, true, None,
      SparkListenerApplicationStart(newAppComplete.getName(), Some("new-app-complete"), 1L, "test",
        None),
      SparkListenerApplicationEnd(5L)
      )

    // Write a new-style application log.
    val newAppCompressedComplete = newLogFile("new1compressed", None, inProgress = false,
      Some("lzf"))
    writeFile(newAppCompressedComplete, true, None,
      SparkListenerApplicationStart(newAppCompressedComplete.getName(), Some("new-complete-lzf"),
        1L, "test", None),
      SparkListenerApplicationEnd(4L))

    // Write an unfinished app, new-style.
    val newAppIncomplete = newLogFile("new2", None, inProgress = true)
    writeFile(newAppIncomplete, true, None,
      SparkListenerApplicationStart(newAppIncomplete.getName(), Some("new-incomplete"), 1L, "test",
        None)
      )

    // Force a reload of data from the log directory, and check that logs are loaded.
    // Take the opportunity to check that the offset checks work as expected.
    updateAndCheck(provider) { list =>
      list.size should be (3)
      list.count(_.attempts.head.completed) should be (2)

      def makeAppInfo(
          id: String,
          name: String,
          start: Long,
          end: Long,
          lastMod: Long,
          user: String,
          completed: Boolean): ApplicationInfo = {

        val duration = if (end > 0) end - start else 0
        new ApplicationInfo(id, name, None, None, None, None,
          List(ApplicationAttemptInfo(None, new Date(start),
            new Date(end), new Date(lastMod), duration, user, completed, "")))
      }

      // For completed files, lastUpdated would be lastModified time.
      list(0) should be (makeAppInfo("new-app-complete", newAppComplete.getName(), 1L, 5L,
        newAppComplete.lastModified(), "test", true))
      list(1) should be (makeAppInfo("new-complete-lzf", newAppCompressedComplete.getName(),
        1L, 4L, newAppCompressedComplete.lastModified(), "test", true))

      // For Inprogress files, lastUpdated would be current loading time.
      list(2) should be (makeAppInfo("new-incomplete", newAppIncomplete.getName(), 1L, -1L,
        clock.getTimeMillis(), "test", false))

      // Make sure the UI can be rendered.
      list.foreach { case info =>
        val appUi = provider.getAppUI(info.id, None)
        appUi should not be null
        appUi should not be None
      }
    }
  }

  test("SPARK-3697: ignore files that cannot be read.") {
    // setReadable(...) does not work on Windows. Please refer JDK-6728842.
    assume(!Utils.isWindows)

    class TestFsHistoryProvider extends FsHistoryProvider(createTestConf()) {
      var mergeApplicationListingCall = 0
      override protected def mergeApplicationListing(
          fileStatus: FileStatus,
          lastSeen: Long,
          enableSkipToEnd: Boolean): Unit = {
        super.mergeApplicationListing(fileStatus, lastSeen, enableSkipToEnd)
        mergeApplicationListingCall += 1
      }
    }
    val provider = new TestFsHistoryProvider

    val logFile1 = newLogFile("new1", None, inProgress = false)
    writeFile(logFile1, true, None,
      SparkListenerApplicationStart("app1-1", Some("app1-1"), 1L, "test", None),
      SparkListenerApplicationEnd(2L)
      )
    val logFile2 = newLogFile("new2", None, inProgress = false)
    writeFile(logFile2, true, None,
      SparkListenerApplicationStart("app1-2", Some("app1-2"), 1L, "test", None),
      SparkListenerApplicationEnd(2L)
      )
    logFile2.setReadable(false, false)

    updateAndCheck(provider) { list =>
      list.size should be (1)
    }

    provider.mergeApplicationListingCall should be (1)
  }

  test("history file is renamed from inprogress to completed") {
    val provider = new FsHistoryProvider(createTestConf())

    val logFile1 = newLogFile("app1", None, inProgress = true)
    writeFile(logFile1, true, None,
      SparkListenerApplicationStart("app1", Some("app1"), 1L, "test", None),
      SparkListenerApplicationEnd(2L)
    )
    updateAndCheck(provider) { list =>
      list.size should be (1)
      provider.getAttempt("app1", None).logPath should endWith(EventLoggingListener.IN_PROGRESS)
    }

    logFile1.renameTo(newLogFile("app1", None, inProgress = false))
    updateAndCheck(provider) { list =>
      list.size should be (1)
      provider.getAttempt("app1", None).logPath should not endWith(EventLoggingListener.IN_PROGRESS)
    }
  }

  test("Parse logs that application is not started") {
    val provider = new FsHistoryProvider(createTestConf())

    val logFile1 = newLogFile("app1", None, inProgress = true)
    writeFile(logFile1, true, None,
      SparkListenerLogStart("1.4")
    )
    updateAndCheck(provider) { list =>
      list.size should be (0)
    }
  }

  test("SPARK-5582: empty log directory") {
    val provider = new FsHistoryProvider(createTestConf())

    val logFile1 = newLogFile("app1", None, inProgress = true)
    writeFile(logFile1, true, None,
      SparkListenerApplicationStart("app1", Some("app1"), 1L, "test", None),
      SparkListenerApplicationEnd(2L))

    val oldLog = new File(testDir, "old1")
    oldLog.mkdir()

    provider.checkForLogs()
    val appListAfterRename = provider.getListing()
    appListAfterRename.size should be (1)
  }

  test("apps with multiple attempts with order") {
    val provider = new FsHistoryProvider(createTestConf())

    val attempt1 = newLogFile("app1", Some("attempt1"), inProgress = true)
    writeFile(attempt1, true, None,
      SparkListenerApplicationStart("app1", Some("app1"), 1L, "test", Some("attempt1"))
      )

    updateAndCheck(provider) { list =>
      list.size should be (1)
      list.head.attempts.size should be (1)
    }

    val attempt2 = newLogFile("app1", Some("attempt2"), inProgress = true)
    writeFile(attempt2, true, None,
      SparkListenerApplicationStart("app1", Some("app1"), 2L, "test", Some("attempt2"))
      )

    updateAndCheck(provider) { list =>
      list.size should be (1)
      list.head.attempts.size should be (2)
      list.head.attempts.head.attemptId should be (Some("attempt2"))
    }

    val attempt3 = newLogFile("app1", Some("attempt3"), inProgress = false)
    writeFile(attempt3, true, None,
      SparkListenerApplicationStart("app1", Some("app1"), 3L, "test", Some("attempt3")),
      SparkListenerApplicationEnd(4L)
      )

    updateAndCheck(provider) { list =>
      list.size should be (1)
      list.head.attempts.size should be (3)
      list.head.attempts.head.attemptId should be (Some("attempt3"))
    }

    val app2Attempt1 = newLogFile("app2", Some("attempt1"), inProgress = false)
    writeFile(app2Attempt1, true, None,
      SparkListenerApplicationStart("app2", Some("app2"), 5L, "test", Some("attempt1")),
      SparkListenerApplicationEnd(6L)
      )

    updateAndCheck(provider) { list =>
      list.size should be (2)
      list.head.attempts.size should be (1)
      list.last.attempts.size should be (3)
      list.head.attempts.head.attemptId should be (Some("attempt1"))

      list.foreach { case app =>
        app.attempts.foreach { attempt =>
          val appUi = provider.getAppUI(app.id, attempt.attemptId)
          appUi should not be null
        }
      }

    }
  }

  test("log cleaner") {
    val maxAge = TimeUnit.SECONDS.toMillis(10)
    val clock = new ManualClock(maxAge / 2)
    val provider = new FsHistoryProvider(
      createTestConf().set("spark.history.fs.cleaner.maxAge", s"${maxAge}ms"), clock)

    val log1 = newLogFile("app1", Some("attempt1"), inProgress = false)
    writeFile(log1, true, None,
      SparkListenerApplicationStart("app1", Some("app1"), 1L, "test", Some("attempt1")),
      SparkListenerApplicationEnd(2L)
      )
    log1.setLastModified(0L)

    val log2 = newLogFile("app1", Some("attempt2"), inProgress = false)
    writeFile(log2, true, None,
      SparkListenerApplicationStart("app1", Some("app1"), 3L, "test", Some("attempt2")),
      SparkListenerApplicationEnd(4L)
      )
    log2.setLastModified(clock.getTimeMillis())

    updateAndCheck(provider) { list =>
      list.size should be (1)
      list.head.attempts.size should be (2)
    }

    // Move the clock forward so log1 exceeds the max age.
    clock.advance(maxAge)

    updateAndCheck(provider) { list =>
      list.size should be (1)
      list.head.attempts.size should be (1)
      list.head.attempts.head.attemptId should be (Some("attempt2"))
    }
    assert(!log1.exists())

    // Do the same for the other log.
    clock.advance(maxAge)

    updateAndCheck(provider) { list =>
      list.size should be (0)
    }
    assert(!log2.exists())
  }

  test("should not clean inprogress application with lastUpdated time less than maxTime") {
    val firstFileModifiedTime = TimeUnit.DAYS.toMillis(1)
    val secondFileModifiedTime = TimeUnit.DAYS.toMillis(6)
    val maxAge = TimeUnit.DAYS.toMillis(7)
    val clock = new ManualClock(0)
    val provider = new FsHistoryProvider(
      createTestConf().set(MAX_LOG_AGE_S, maxAge / 1000), clock)
    val log = newLogFile("inProgressApp1", None, inProgress = true)
    writeFile(log, true, None,
      SparkListenerApplicationStart(
        "inProgressApp1", Some("inProgressApp1"), 3L, "test", Some("attempt1"))
    )
    clock.setTime(firstFileModifiedTime)
    log.setLastModified(clock.getTimeMillis())
    provider.checkForLogs()
    writeFile(log, true, None,
      SparkListenerApplicationStart(
        "inProgressApp1", Some("inProgressApp1"), 3L, "test", Some("attempt1")),
      SparkListenerJobStart(0, 1L, Nil, null)
    )

    clock.setTime(secondFileModifiedTime)
    log.setLastModified(clock.getTimeMillis())
    provider.checkForLogs()
    clock.setTime(TimeUnit.DAYS.toMillis(10))
    writeFile(log, true, None,
      SparkListenerApplicationStart(
        "inProgressApp1", Some("inProgressApp1"), 3L, "test", Some("attempt1")),
      SparkListenerJobStart(0, 1L, Nil, null),
      SparkListenerJobEnd(0, 1L, JobSucceeded)
    )
    log.setLastModified(clock.getTimeMillis())
    provider.checkForLogs()
    // This should not trigger any cleanup
    updateAndCheck(provider) { list =>
      list.size should be(1)
    }
  }

  test("log cleaner for inProgress files") {
    val firstFileModifiedTime = TimeUnit.SECONDS.toMillis(10)
    val secondFileModifiedTime = TimeUnit.SECONDS.toMillis(20)
    val maxAge = TimeUnit.SECONDS.toMillis(40)
    val clock = new ManualClock(0)
    val provider = new FsHistoryProvider(
      createTestConf().set("spark.history.fs.cleaner.maxAge", s"${maxAge}ms"), clock)

    val log1 = newLogFile("inProgressApp1", None, inProgress = true)
    writeFile(log1, true, None,
      SparkListenerApplicationStart(
        "inProgressApp1", Some("inProgressApp1"), 3L, "test", Some("attempt1"))
    )

    clock.setTime(firstFileModifiedTime)
    provider.checkForLogs()

    val log2 = newLogFile("inProgressApp2", None, inProgress = true)
    writeFile(log2, true, None,
      SparkListenerApplicationStart(
        "inProgressApp2", Some("inProgressApp2"), 23L, "test2", Some("attempt2"))
    )

    clock.setTime(secondFileModifiedTime)
    provider.checkForLogs()

    // This should not trigger any cleanup
    updateAndCheck(provider) { list =>
      list.size should be(2)
    }

    // Should trigger cleanup for first file but not second one
    clock.setTime(firstFileModifiedTime + maxAge + 1)
    updateAndCheck(provider) { list =>
      list.size should be(1)
    }
    assert(!log1.exists())
    assert(log2.exists())

    // Should cleanup the second file as well.
    clock.setTime(secondFileModifiedTime + maxAge + 1)
    updateAndCheck(provider) { list =>
      list.size should be(0)
    }
    assert(!log1.exists())
    assert(!log2.exists())
  }

  test("Event log copy") {
    val provider = new FsHistoryProvider(createTestConf())
    val logs = (1 to 2).map { i =>
      val log = newLogFile("downloadApp1", Some(s"attempt$i"), inProgress = false)
      writeFile(log, true, None,
        SparkListenerApplicationStart(
          "downloadApp1", Some("downloadApp1"), 5000L * i, "test", Some(s"attempt$i")),
        SparkListenerApplicationEnd(5001L * i)
      )
      log
    }
    provider.checkForLogs()

    (1 to 2).foreach { i =>
      val underlyingStream = new ByteArrayOutputStream()
      val outputStream = new ZipOutputStream(underlyingStream)
      provider.writeEventLogs("downloadApp1", Some(s"attempt$i"), outputStream)
      outputStream.close()
      val inputStream = new ZipInputStream(new ByteArrayInputStream(underlyingStream.toByteArray))
      var totalEntries = 0
      var entry = inputStream.getNextEntry
      entry should not be null
      while (entry != null) {
        val actual = new String(ByteStreams.toByteArray(inputStream), StandardCharsets.UTF_8)
        val expected =
          Files.toString(logs.find(_.getName == entry.getName).get, StandardCharsets.UTF_8)
        actual should be (expected)
        totalEntries += 1
        entry = inputStream.getNextEntry
      }
      totalEntries should be (1)
      inputStream.close()
    }
  }

  test("driver log cleaner") {
    val firstFileModifiedTime = TimeUnit.SECONDS.toMillis(10)
    val secondFileModifiedTime = TimeUnit.SECONDS.toMillis(20)
    val maxAge = TimeUnit.SECONDS.toSeconds(40)
    val clock = new ManualClock(0)
    val testConf = new SparkConf()
    testConf.set("spark.history.fs.logDirectory",
      Utils.createTempDir(namePrefix = "eventLog").getAbsolutePath())
    testConf.set(DRIVER_LOG_DFS_DIR, testDir.getAbsolutePath())
    testConf.set(DRIVER_LOG_CLEANER_ENABLED, true)
    testConf.set(DRIVER_LOG_CLEANER_INTERVAL, maxAge / 4)
    testConf.set(MAX_DRIVER_LOG_AGE_S, maxAge)
    val provider = new FsHistoryProvider(testConf, clock)

    val log1 = FileUtils.getFile(testDir, "1" + DriverLogger.DRIVER_LOG_FILE_SUFFIX)
    createEmptyFile(log1)
    clock.setTime(firstFileModifiedTime)
    log1.setLastModified(clock.getTimeMillis())
    provider.cleanDriverLogs()

    val log2 = FileUtils.getFile(testDir, "2" + DriverLogger.DRIVER_LOG_FILE_SUFFIX)
    createEmptyFile(log2)
    val log3 = FileUtils.getFile(testDir, "3" + DriverLogger.DRIVER_LOG_FILE_SUFFIX)
    createEmptyFile(log3)
    clock.setTime(secondFileModifiedTime)
    log2.setLastModified(clock.getTimeMillis())
    log3.setLastModified(clock.getTimeMillis())
    // This should not trigger any cleanup
    provider.cleanDriverLogs()
    provider.listing.view(classOf[LogInfo]).iterator().asScala.toSeq.size should be(3)

    // Should trigger cleanup for first file but not second one
    clock.setTime(firstFileModifiedTime + TimeUnit.SECONDS.toMillis(maxAge) + 1)
    provider.cleanDriverLogs()
    provider.listing.view(classOf[LogInfo]).iterator().asScala.toSeq.size should be(2)
    assert(!log1.exists())
    assert(log2.exists())
    assert(log3.exists())

    // Update the third file length while keeping the original modified time
    Files.write("Add logs to file".getBytes(), log3)
    log3.setLastModified(secondFileModifiedTime)
    // Should cleanup the second file but not the third file, as filelength changed.
    clock.setTime(secondFileModifiedTime + TimeUnit.SECONDS.toMillis(maxAge) + 1)
    provider.cleanDriverLogs()
    provider.listing.view(classOf[LogInfo]).iterator().asScala.toSeq.size should be(1)
    assert(!log1.exists())
    assert(!log2.exists())
    assert(log3.exists())

    // Should cleanup the third file as well.
    clock.setTime(secondFileModifiedTime + 2 * TimeUnit.SECONDS.toMillis(maxAge) + 2)
    provider.cleanDriverLogs()
    provider.listing.view(classOf[LogInfo]).iterator().asScala.toSeq.size should be(0)
    assert(!log3.exists())
  }

  test("SPARK-8372: new logs with no app ID are ignored") {
    val provider = new FsHistoryProvider(createTestConf())

    // Write a new log file without an app id, to make sure it's ignored.
    val logFile1 = newLogFile("app1", None, inProgress = true)
    writeFile(logFile1, true, None,
      SparkListenerLogStart("1.4")
    )

    updateAndCheck(provider) { list =>
      list.size should be (0)
    }
  }

  test("provider correctly checks whether fs is in safe mode") {
    val provider = spy(new FsHistoryProvider(createTestConf()))
    val dfs = mock(classOf[DistributedFileSystem])
    // Asserts that safe mode is false because we can't really control the return value of the mock,
    // since the API is different between hadoop 1 and 2.
    assert(!provider.isFsInSafeMode(dfs))
  }

  test("provider waits for safe mode to finish before initializing") {
    val clock = new ManualClock()
    val provider = new SafeModeTestProvider(createTestConf(), clock)
    val initThread = provider.initialize()
    try {
      provider.getConfig().keys should contain ("HDFS State")

      clock.setTime(5000)
      provider.getConfig().keys should contain ("HDFS State")

      provider.inSafeMode = false
      clock.setTime(10000)

      eventually(timeout(3.second), interval(10.milliseconds)) {
        provider.getConfig().keys should not contain ("HDFS State")
      }
    } finally {
      provider.stop()
    }
  }

  testRetry("provider reports error after FS leaves safe mode") {
    testDir.delete()
    val clock = new ManualClock()
    val provider = new SafeModeTestProvider(createTestConf(), clock)
    val errorHandler = mock(classOf[Thread.UncaughtExceptionHandler])
    val initThread = provider.startSafeModeCheckThread(Some(errorHandler))
    try {
      provider.inSafeMode = false
      clock.setTime(10000)

      eventually(timeout(3.second), interval(10.milliseconds)) {
        verify(errorHandler).uncaughtException(any(), any())
      }
    } finally {
      provider.stop()
    }
  }

  test("ignore hidden files") {

    // FsHistoryProvider should ignore hidden files.  (It even writes out a hidden file itself
    // that should be ignored).

    // write out one totally bogus hidden file
    val hiddenGarbageFile = new File(testDir, ".garbage")
    val out = new PrintWriter(hiddenGarbageFile)
    // scalastyle:off println
    out.println("GARBAGE")
    // scalastyle:on println
    out.close()

    // also write out one real event log file, but since its a hidden file, we shouldn't read it
    val tmpNewAppFile = newLogFile("hidden", None, inProgress = false)
    val hiddenNewAppFile = new File(tmpNewAppFile.getParentFile, "." + tmpNewAppFile.getName)
    tmpNewAppFile.renameTo(hiddenNewAppFile)

    // and write one real file, which should still get picked up just fine
    val newAppComplete = newLogFile("real-app", None, inProgress = false)
    writeFile(newAppComplete, true, None,
      SparkListenerApplicationStart(newAppComplete.getName(), Some("new-app-complete"), 1L, "test",
        None),
      SparkListenerApplicationEnd(5L)
    )

    val provider = new FsHistoryProvider(createTestConf())
    updateAndCheck(provider) { list =>
      list.size should be (1)
      list(0).name should be ("real-app")
    }
  }

  test("support history server ui admin acls") {
    def createAndCheck(conf: SparkConf, properties: (String, String)*)
      (checkFn: SecurityManager => Unit): Unit = {
      // Empty the testDir for each test.
      if (testDir.exists() && testDir.isDirectory) {
        testDir.listFiles().foreach { f => if (f.isFile) f.delete() }
      }

      var provider: FsHistoryProvider = null
      try {
        provider = new FsHistoryProvider(conf)
        val log = newLogFile("app1", Some("attempt1"), inProgress = false)
        writeFile(log, true, None,
          SparkListenerApplicationStart("app1", Some("app1"), System.currentTimeMillis(),
            "test", Some("attempt1")),
          SparkListenerEnvironmentUpdate(Map(
            "Spark Properties" -> properties.toSeq,
            "JVM Information" -> Seq.empty,
            "System Properties" -> Seq.empty,
            "Classpath Entries" -> Seq.empty
          )),
          SparkListenerApplicationEnd(System.currentTimeMillis()))

        provider.checkForLogs()
        val appUi = provider.getAppUI("app1", Some("attempt1"))

        assert(appUi.nonEmpty)
        val securityManager = appUi.get.ui.securityManager
        checkFn(securityManager)
      } finally {
        if (provider != null) {
          provider.stop()
        }
      }
    }

    // Test both history ui admin acls and application acls are configured.
    val conf1 = createTestConf()
      .set("spark.history.ui.acls.enable", "true")
      .set("spark.history.ui.admin.acls", "user1,user2")
      .set("spark.history.ui.admin.acls.groups", "group1")
      .set("spark.user.groups.mapping", classOf[TestGroupsMappingProvider].getName)

    createAndCheck(conf1, ("spark.admin.acls", "user"), ("spark.admin.acls.groups", "group")) {
      securityManager =>
        // Test whether user has permission to access UI.
        securityManager.checkUIViewPermissions("user1") should be (true)
        securityManager.checkUIViewPermissions("user2") should be (true)
        securityManager.checkUIViewPermissions("user") should be (true)
        securityManager.checkUIViewPermissions("abc") should be (false)

        // Test whether user with admin group has permission to access UI.
        securityManager.checkUIViewPermissions("user3") should be (true)
        securityManager.checkUIViewPermissions("user4") should be (true)
        securityManager.checkUIViewPermissions("user5") should be (true)
        securityManager.checkUIViewPermissions("user6") should be (false)
    }

    // Test only history ui admin acls are configured.
    val conf2 = createTestConf()
      .set("spark.history.ui.acls.enable", "true")
      .set("spark.history.ui.admin.acls", "user1,user2")
      .set("spark.history.ui.admin.acls.groups", "group1")
      .set("spark.user.groups.mapping", classOf[TestGroupsMappingProvider].getName)
    createAndCheck(conf2) { securityManager =>
      // Test whether user has permission to access UI.
      securityManager.checkUIViewPermissions("user1") should be (true)
      securityManager.checkUIViewPermissions("user2") should be (true)
      // Check the unknown "user" should return false
      securityManager.checkUIViewPermissions("user") should be (false)

      // Test whether user with admin group has permission to access UI.
      securityManager.checkUIViewPermissions("user3") should be (true)
      securityManager.checkUIViewPermissions("user4") should be (true)
      // Check the "user5" without mapping relation should return false
      securityManager.checkUIViewPermissions("user5") should be (false)
    }

    // Test neither history ui admin acls nor application acls are configured.
     val conf3 = createTestConf()
      .set("spark.history.ui.acls.enable", "true")
      .set("spark.user.groups.mapping", classOf[TestGroupsMappingProvider].getName)
    createAndCheck(conf3) { securityManager =>
      // Test whether user has permission to access UI.
      securityManager.checkUIViewPermissions("user1") should be (false)
      securityManager.checkUIViewPermissions("user2") should be (false)
      securityManager.checkUIViewPermissions("user") should be (false)

      // Test whether user with admin group has permission to access UI.
      // Check should be failed since we don't have acl group settings.
      securityManager.checkUIViewPermissions("user3") should be (false)
      securityManager.checkUIViewPermissions("user4") should be (false)
      securityManager.checkUIViewPermissions("user5") should be (false)
    }
  }

  test("mismatched version discards old listing") {
    val conf = createTestConf()
    val oldProvider = new FsHistoryProvider(conf)

    val logFile1 = newLogFile("app1", None, inProgress = false)
    writeFile(logFile1, true, None,
      SparkListenerLogStart("2.3"),
      SparkListenerApplicationStart("test", Some("test"), 1L, "test", None),
      SparkListenerApplicationEnd(5L)
    )

    updateAndCheck(oldProvider) { list =>
      list.size should be (1)
    }
    assert(oldProvider.listing.count(classOf[ApplicationInfoWrapper]) === 1)

    // Manually overwrite the version in the listing db; this should cause the new provider to
    // discard all data because the versions don't match.
    val meta = new FsHistoryProviderMetadata(FsHistoryProvider.CURRENT_LISTING_VERSION + 1,
      AppStatusStore.CURRENT_VERSION, conf.get(LOCAL_STORE_DIR).get)
    oldProvider.listing.setMetadata(meta)
    oldProvider.stop()

    val mistatchedVersionProvider = new FsHistoryProvider(conf)
    assert(mistatchedVersionProvider.listing.count(classOf[ApplicationInfoWrapper]) === 0)
  }

  test("invalidate cached UI") {
    val provider = new FsHistoryProvider(createTestConf())
    val appId = "new1"

    // Write an incomplete app log.
    val appLog = newLogFile(appId, None, inProgress = true)
    writeFile(appLog, true, None,
      SparkListenerApplicationStart(appId, Some(appId), 1L, "test", None)
      )
    provider.checkForLogs()

    // Load the app UI.
    val oldUI = provider.getAppUI(appId, None)
    assert(oldUI.isDefined)
    intercept[NoSuchElementException] {
      oldUI.get.ui.store.job(0)
    }

    // Add more info to the app log, and trigger the provider to update things.
    writeFile(appLog, true, None,
      SparkListenerApplicationStart(appId, Some(appId), 1L, "test", None),
      SparkListenerJobStart(0, 1L, Nil, null)
      )
    provider.checkForLogs()

    // Manually detach the old UI; ApplicationCache would do this automatically in a real SHS
    // when the app's UI was requested.
    provider.onUIDetached(appId, None, oldUI.get.ui)

    // Load the UI again and make sure we can get the new info added to the logs.
    val freshUI = provider.getAppUI(appId, None)
    assert(freshUI.isDefined)
    assert(freshUI != oldUI)
    freshUI.get.ui.store.job(0)
  }

  test("clean up stale app information") {
    val storeDir = Utils.createTempDir()
    val conf = createTestConf().set(LOCAL_STORE_DIR, storeDir.getAbsolutePath())
    val clock = new ManualClock()
    val provider = spy(new FsHistoryProvider(conf, clock))
    val appId = "new1"

    // Write logs for two app attempts.
    clock.advance(1)
    val attempt1 = newLogFile(appId, Some("1"), inProgress = false)
    writeFile(attempt1, true, None,
      SparkListenerApplicationStart(appId, Some(appId), 1L, "test", Some("1")),
      SparkListenerJobStart(0, 1L, Nil, null),
      SparkListenerApplicationEnd(5L)
      )
    val attempt2 = newLogFile(appId, Some("2"), inProgress = false)
    writeFile(attempt2, true, None,
      SparkListenerApplicationStart(appId, Some(appId), 1L, "test", Some("2")),
      SparkListenerJobStart(0, 1L, Nil, null),
      SparkListenerApplicationEnd(5L)
      )
    updateAndCheck(provider) { list =>
      assert(list.size === 1)
      assert(list(0).id === appId)
      assert(list(0).attempts.size === 2)
    }

    // Load the app's UI.
    val ui = provider.getAppUI(appId, Some("1"))
    assert(ui.isDefined)

    // Delete the underlying log file for attempt 1 and rescan. The UI should go away, but since
    // attempt 2 still exists, listing data should be there.
    clock.advance(1)
    attempt1.delete()
    updateAndCheck(provider) { list =>
      assert(list.size === 1)
      assert(list(0).id === appId)
      assert(list(0).attempts.size === 1)
    }
    assert(!ui.get.valid)
    assert(provider.getAppUI(appId, None) === None)

    // Delete the second attempt's log file. Now everything should go away.
    clock.advance(1)
    attempt2.delete()
    updateAndCheck(provider) { list =>
      assert(list.isEmpty)
    }
  }

  test("SPARK-21571: clean up removes invalid history files") {
    val clock = new ManualClock()
    val conf = createTestConf().set(MAX_LOG_AGE_S.key, s"2d")
    val provider = new FsHistoryProvider(conf, clock)

    // Create 0-byte size inprogress and complete files
    var logCount = 0
    var validLogCount = 0

    val emptyInProgress = newLogFile("emptyInprogressLogFile", None, inProgress = true)
    emptyInProgress.createNewFile()
    emptyInProgress.setLastModified(clock.getTimeMillis())
    logCount += 1

    val slowApp = newLogFile("slowApp", None, inProgress = true)
    slowApp.createNewFile()
    slowApp.setLastModified(clock.getTimeMillis())
    logCount += 1

    val emptyFinished = newLogFile("emptyFinishedLogFile", None, inProgress = false)
    emptyFinished.createNewFile()
    emptyFinished.setLastModified(clock.getTimeMillis())
    logCount += 1

    // Create an incomplete log file, has an end record but no start record.
    val corrupt = newLogFile("nonEmptyCorruptLogFile", None, inProgress = false)
    writeFile(corrupt, true, None, SparkListenerApplicationEnd(0))
    corrupt.setLastModified(clock.getTimeMillis())
    logCount += 1

    provider.checkForLogs()
    provider.cleanLogs()
    assert(new File(testDir.toURI).listFiles().size === logCount)

    // Move the clock forward 1 day and scan the files again. They should still be there.
    clock.advance(TimeUnit.DAYS.toMillis(1))
    provider.checkForLogs()
    provider.cleanLogs()
    assert(new File(testDir.toURI).listFiles().size === logCount)

    // Update the slow app to contain valid info. Code should detect the change and not clean
    // it up.
    writeFile(slowApp, true, None,
      SparkListenerApplicationStart(slowApp.getName(), Some(slowApp.getName()), 1L, "test", None))
    slowApp.setLastModified(clock.getTimeMillis())
    validLogCount += 1

    // Move the clock forward another 2 days and scan the files again. This time the cleaner should
    // pick up the invalid files and get rid of them.
    clock.advance(TimeUnit.DAYS.toMillis(2))
    provider.checkForLogs()
    provider.cleanLogs()
    assert(new File(testDir.toURI).listFiles().size === validLogCount)
  }

  test("always find end event for finished apps") {
    // Create a log file where the end event is before the configure chunk to be reparsed at
    // the end of the file. The correct listing should still be generated.
    val log = newLogFile("end-event-test", None, inProgress = false)
    writeFile(log, true, None,
      Seq(
        SparkListenerApplicationStart("end-event-test", Some("end-event-test"), 1L, "test", None),
        SparkListenerEnvironmentUpdate(Map(
          "Spark Properties" -> Seq.empty,
          "JVM Information" -> Seq.empty,
          "System Properties" -> Seq.empty,
          "Classpath Entries" -> Seq.empty
        )),
        SparkListenerApplicationEnd(5L)
      ) ++ (1 to 1000).map { i => SparkListenerJobStart(i, i, Nil) }: _*)

    val conf = createTestConf().set(END_EVENT_REPARSE_CHUNK_SIZE.key, s"1k")
    val provider = new FsHistoryProvider(conf)
    updateAndCheck(provider) { list =>
      assert(list.size === 1)
      assert(list(0).attempts.size === 1)
      assert(list(0).attempts(0).completed)
    }
  }

  test("parse event logs with optimizations off") {
    val conf = createTestConf()
      .set(END_EVENT_REPARSE_CHUNK_SIZE, 0L)
      .set(FAST_IN_PROGRESS_PARSING, false)
    val provider = new FsHistoryProvider(conf)

    val complete = newLogFile("complete", None, inProgress = false)
    writeFile(complete, true, None,
      SparkListenerApplicationStart("complete", Some("complete"), 1L, "test", None),
      SparkListenerApplicationEnd(5L)
      )

    val incomplete = newLogFile("incomplete", None, inProgress = true)
    writeFile(incomplete, true, None,
      SparkListenerApplicationStart("incomplete", Some("incomplete"), 1L, "test", None)
      )

    updateAndCheck(provider) { list =>
      list.size should be (2)
      list.count(_.attempts.head.completed) should be (1)
    }
  }

  test("SPARK-24948: blacklist files we don't have read permission on") {
    val clock = new ManualClock(1533132471)
    val provider = new FsHistoryProvider(createTestConf(), clock)
    val accessDenied = newLogFile("accessDenied", None, inProgress = false)
    writeFile(accessDenied, true, None,
      SparkListenerApplicationStart("accessDenied", Some("accessDenied"), 1L, "test", None))
    val accessGranted = newLogFile("accessGranted", None, inProgress = false)
    writeFile(accessGranted, true, None,
      SparkListenerApplicationStart("accessGranted", Some("accessGranted"), 1L, "test", None),
      SparkListenerApplicationEnd(5L))
    var isReadable = false
    val mockedFs = spy(provider.fs)
    doThrow(new AccessControlException("Cannot read accessDenied file")).when(mockedFs).open(
      argThat(new ArgumentMatcher[Path]() {
<<<<<<< HEAD
        override def matches(path: Path): Boolean = {
          path.asInstanceOf[Path].getName.toLowerCase == "accessdenied"
=======
        override def matches(path: Any): Boolean = {
          path.asInstanceOf[Path].getName.toLowerCase == "accessdenied" && !isReadable
>>>>>>> 4be56606
        }
      }))
    val mockedProvider = spy(provider)
    when(mockedProvider.fs).thenReturn(mockedFs)
    updateAndCheck(mockedProvider) { list =>
      list.size should be(1)
    }
    // Doing 2 times in order to check the blacklist filter too
    updateAndCheck(mockedProvider) { list =>
      list.size should be(1)
    }
    val accessDeniedPath = new Path(accessDenied.getPath)
    assert(mockedProvider.isBlacklisted(accessDeniedPath))
    clock.advance(24 * 60 * 60 * 1000 + 1) // add a bit more than 1d
    isReadable = true
    mockedProvider.cleanLogs()
    updateAndCheck(mockedProvider) { list =>
      assert(!mockedProvider.isBlacklisted(accessDeniedPath))
      assert(list.exists(_.name == "accessDenied"))
      assert(list.exists(_.name == "accessGranted"))
      list.size should be(2)
    }
  }

  test("check in-progress event logs absolute length") {
    val path = new Path("testapp.inprogress")
    val provider = new FsHistoryProvider(createTestConf())
    val mockedProvider = spy(provider)
    val mockedFs = mock(classOf[FileSystem])
    val in = mock(classOf[FSDataInputStream])
    val dfsIn = mock(classOf[DFSInputStream])
    when(mockedProvider.fs).thenReturn(mockedFs)
    when(mockedFs.open(path)).thenReturn(in)
    when(in.getWrappedStream).thenReturn(dfsIn)
    when(dfsIn.getFileLength).thenReturn(200)
    // FileStatus.getLen is more than logInfo fileSize
    var fileStatus = new FileStatus(200, false, 0, 0, 0, path)
    var logInfo = new LogInfo(path.toString, 0, LogType.EventLogs, Some("appId"),
      Some("attemptId"), 100)
    assert(mockedProvider.shouldReloadLog(logInfo, fileStatus))

    fileStatus = new FileStatus()
    fileStatus.setPath(path)
    // DFSInputStream.getFileLength is more than logInfo fileSize
    logInfo = new LogInfo(path.toString, 0, LogType.EventLogs, Some("appId"),
      Some("attemptId"), 100)
    assert(mockedProvider.shouldReloadLog(logInfo, fileStatus))
    // DFSInputStream.getFileLength is equal to logInfo fileSize
    logInfo = new LogInfo(path.toString, 0, LogType.EventLogs, Some("appId"),
      Some("attemptId"), 200)
    assert(!mockedProvider.shouldReloadLog(logInfo, fileStatus))
    // in.getWrappedStream returns other than DFSInputStream
    val bin = mock(classOf[BufferedInputStream])
    when(in.getWrappedStream).thenReturn(bin)
    assert(!mockedProvider.shouldReloadLog(logInfo, fileStatus))
    // fs.open throws exception
    when(mockedFs.open(path)).thenThrow(new IOException("Throwing intentionally"))
    assert(!mockedProvider.shouldReloadLog(logInfo, fileStatus))
  }

  /**
   * Asks the provider to check for logs and calls a function to perform checks on the updated
   * app list. Example:
   *
   *     updateAndCheck(provider) { list =>
   *       // asserts
   *     }
   */
  private def updateAndCheck(provider: FsHistoryProvider)
      (checkFn: Seq[ApplicationInfo] => Unit): Unit = {
    provider.checkForLogs()
    provider.cleanLogs()
    checkFn(provider.getListing().toSeq)
  }

  private def writeFile(file: File, isNewFormat: Boolean, codec: Option[CompressionCodec],
    events: SparkListenerEvent*) = {
    val fstream = new FileOutputStream(file)
    val cstream = codec.map(_.compressedOutputStream(fstream)).getOrElse(fstream)
    val bstream = new BufferedOutputStream(cstream)
    if (isNewFormat) {
      val newFormatStream = new FileOutputStream(file)
      Utils.tryWithSafeFinally {
        EventLoggingListener.initEventLog(newFormatStream, false, null)
      } {
        newFormatStream.close()
      }
    }

    val writer = new OutputStreamWriter(bstream, StandardCharsets.UTF_8)
    Utils.tryWithSafeFinally {
      events.foreach(e => writer.write(compact(render(JsonProtocol.sparkEventToJson(e))) + "\n"))
    } {
      writer.close()
    }
  }

  private def createEmptyFile(file: File) = {
    new FileOutputStream(file).close()
  }

  private def createTestConf(inMemory: Boolean = false): SparkConf = {
    val conf = new SparkConf()
      .set(EVENT_LOG_DIR, testDir.getAbsolutePath())
      .set(FAST_IN_PROGRESS_PARSING, true)

    if (!inMemory) {
      conf.set(LOCAL_STORE_DIR, Utils.createTempDir().getAbsolutePath())
    }

    conf
  }

  private class SafeModeTestProvider(conf: SparkConf, clock: Clock)
    extends FsHistoryProvider(conf, clock) {

    @volatile var inSafeMode = true

    // Skip initialization so that we can manually start the safe mode check thread.
    private[history] override def initialize(): Thread = null

    private[history] override def isFsInSafeMode(): Boolean = inSafeMode

  }

}

class TestGroupsMappingProvider extends GroupMappingServiceProvider {
  private val mappings = Map(
    "user3" -> "group1",
    "user4" -> "group1",
    "user5" -> "group")

  override def getGroups(username: String): Set[String] = {
    mappings.get(username).map(Set(_)).getOrElse(Set.empty)
  }
}<|MERGE_RESOLUTION|>--- conflicted
+++ resolved
@@ -23,18 +23,16 @@
 import java.util.concurrent.TimeUnit
 import java.util.zip.{ZipInputStream, ZipOutputStream}
 
-import scala.collection.JavaConverters._
 import scala.concurrent.duration._
 import scala.language.postfixOps
 
 import com.google.common.io.{ByteStreams, Files}
-import org.apache.commons.io.FileUtils
 import org.apache.hadoop.fs.{FileStatus, FileSystem, FSDataInputStream, Path}
 import org.apache.hadoop.hdfs.{DFSInputStream, DistributedFileSystem}
 import org.apache.hadoop.security.AccessControlException
 import org.json4s.jackson.JsonMethods._
 import org.mockito.ArgumentMatcher
-import org.mockito.ArgumentMatchers.{any, argThat}
+import org.mockito.Matchers.{any, argThat}
 import org.mockito.Mockito.{doThrow, mock, spy, verify, when}
 import org.scalatest.Matchers
 import org.scalatest.concurrent.Eventually._
@@ -42,14 +40,12 @@
 import org.apache.spark.{SecurityManager, SparkConf, SparkFunSuite}
 import org.apache.spark.deploy.history.config._
 import org.apache.spark.internal.Logging
-import org.apache.spark.internal.config.DRIVER_LOG_DFS_DIR
 import org.apache.spark.io._
 import org.apache.spark.scheduler._
 import org.apache.spark.security.GroupMappingServiceProvider
 import org.apache.spark.status.AppStatusStore
 import org.apache.spark.status.api.v1.{ApplicationAttemptInfo, ApplicationInfo}
 import org.apache.spark.util.{Clock, JsonProtocol, ManualClock, Utils}
-import org.apache.spark.util.logging.DriverLogger
 
 class FsHistoryProviderSuite extends SparkFunSuite with Matchers with Logging {
 
@@ -460,63 +456,6 @@
     }
   }
 
-  test("driver log cleaner") {
-    val firstFileModifiedTime = TimeUnit.SECONDS.toMillis(10)
-    val secondFileModifiedTime = TimeUnit.SECONDS.toMillis(20)
-    val maxAge = TimeUnit.SECONDS.toSeconds(40)
-    val clock = new ManualClock(0)
-    val testConf = new SparkConf()
-    testConf.set("spark.history.fs.logDirectory",
-      Utils.createTempDir(namePrefix = "eventLog").getAbsolutePath())
-    testConf.set(DRIVER_LOG_DFS_DIR, testDir.getAbsolutePath())
-    testConf.set(DRIVER_LOG_CLEANER_ENABLED, true)
-    testConf.set(DRIVER_LOG_CLEANER_INTERVAL, maxAge / 4)
-    testConf.set(MAX_DRIVER_LOG_AGE_S, maxAge)
-    val provider = new FsHistoryProvider(testConf, clock)
-
-    val log1 = FileUtils.getFile(testDir, "1" + DriverLogger.DRIVER_LOG_FILE_SUFFIX)
-    createEmptyFile(log1)
-    clock.setTime(firstFileModifiedTime)
-    log1.setLastModified(clock.getTimeMillis())
-    provider.cleanDriverLogs()
-
-    val log2 = FileUtils.getFile(testDir, "2" + DriverLogger.DRIVER_LOG_FILE_SUFFIX)
-    createEmptyFile(log2)
-    val log3 = FileUtils.getFile(testDir, "3" + DriverLogger.DRIVER_LOG_FILE_SUFFIX)
-    createEmptyFile(log3)
-    clock.setTime(secondFileModifiedTime)
-    log2.setLastModified(clock.getTimeMillis())
-    log3.setLastModified(clock.getTimeMillis())
-    // This should not trigger any cleanup
-    provider.cleanDriverLogs()
-    provider.listing.view(classOf[LogInfo]).iterator().asScala.toSeq.size should be(3)
-
-    // Should trigger cleanup for first file but not second one
-    clock.setTime(firstFileModifiedTime + TimeUnit.SECONDS.toMillis(maxAge) + 1)
-    provider.cleanDriverLogs()
-    provider.listing.view(classOf[LogInfo]).iterator().asScala.toSeq.size should be(2)
-    assert(!log1.exists())
-    assert(log2.exists())
-    assert(log3.exists())
-
-    // Update the third file length while keeping the original modified time
-    Files.write("Add logs to file".getBytes(), log3)
-    log3.setLastModified(secondFileModifiedTime)
-    // Should cleanup the second file but not the third file, as filelength changed.
-    clock.setTime(secondFileModifiedTime + TimeUnit.SECONDS.toMillis(maxAge) + 1)
-    provider.cleanDriverLogs()
-    provider.listing.view(classOf[LogInfo]).iterator().asScala.toSeq.size should be(1)
-    assert(!log1.exists())
-    assert(!log2.exists())
-    assert(log3.exists())
-
-    // Should cleanup the third file as well.
-    clock.setTime(secondFileModifiedTime + 2 * TimeUnit.SECONDS.toMillis(maxAge) + 2)
-    provider.cleanDriverLogs()
-    provider.listing.view(classOf[LogInfo]).iterator().asScala.toSeq.size should be(0)
-    assert(!log3.exists())
-  }
-
   test("SPARK-8372: new logs with no app ID are ignored") {
     val provider = new FsHistoryProvider(createTestConf())
 
@@ -938,13 +877,8 @@
     val mockedFs = spy(provider.fs)
     doThrow(new AccessControlException("Cannot read accessDenied file")).when(mockedFs).open(
       argThat(new ArgumentMatcher[Path]() {
-<<<<<<< HEAD
-        override def matches(path: Path): Boolean = {
-          path.asInstanceOf[Path].getName.toLowerCase == "accessdenied"
-=======
         override def matches(path: Any): Boolean = {
           path.asInstanceOf[Path].getName.toLowerCase == "accessdenied" && !isReadable
->>>>>>> 4be56606
         }
       }))
     val mockedProvider = spy(provider)
@@ -982,19 +916,16 @@
     when(dfsIn.getFileLength).thenReturn(200)
     // FileStatus.getLen is more than logInfo fileSize
     var fileStatus = new FileStatus(200, false, 0, 0, 0, path)
-    var logInfo = new LogInfo(path.toString, 0, LogType.EventLogs, Some("appId"),
-      Some("attemptId"), 100)
+    var logInfo = new LogInfo(path.toString, 0, Some("appId"), Some("attemptId"), 100)
     assert(mockedProvider.shouldReloadLog(logInfo, fileStatus))
 
     fileStatus = new FileStatus()
     fileStatus.setPath(path)
     // DFSInputStream.getFileLength is more than logInfo fileSize
-    logInfo = new LogInfo(path.toString, 0, LogType.EventLogs, Some("appId"),
-      Some("attemptId"), 100)
+    logInfo = new LogInfo(path.toString, 0, Some("appId"), Some("attemptId"), 100)
     assert(mockedProvider.shouldReloadLog(logInfo, fileStatus))
     // DFSInputStream.getFileLength is equal to logInfo fileSize
-    logInfo = new LogInfo(path.toString, 0, LogType.EventLogs, Some("appId"),
-      Some("attemptId"), 200)
+    logInfo = new LogInfo(path.toString, 0, Some("appId"), Some("attemptId"), 200)
     assert(!mockedProvider.shouldReloadLog(logInfo, fileStatus))
     // in.getWrappedStream returns other than DFSInputStream
     val bin = mock(classOf[BufferedInputStream])
