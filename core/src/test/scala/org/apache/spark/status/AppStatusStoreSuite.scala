--- conflicted
+++ resolved
@@ -76,16 +76,6 @@
     assert(store.count(classOf[CachedQuantile]) === 2)
   }
 
-<<<<<<< HEAD
-  test("only successfull task have taskSummary") {
-    val store = new InMemoryStore()
-    (0 until 5).foreach { i => store.write(newTaskData(i, status = "FAILED")) }
-    val appStore = new AppStatusStore(store).taskSummary(stageId, attemptId, uiQuantiles)
-    assert(appStore.size === 0)
-  }
-
-  test("summary should contain task metrics of only successfull tasks") {
-=======
   private def createLiveStore(inMemoryStore: InMemoryStore): AppStatusStore = {
     val conf = new SparkConf()
     val store = new ElementTrackingStore(inMemoryStore, conf)
@@ -103,7 +93,6 @@
   }
 
   test("SPARK-28638: summary should contain successful tasks only when with in memory kvstore") {
->>>>>>> 4be56606
     val store = new InMemoryStore()
 
     for (i <- 0 to 5) {
@@ -114,15 +103,6 @@
       }
     }
 
-<<<<<<< HEAD
-    val summary = new AppStatusStore(store).taskSummary(stageId, attemptId, uiQuantiles).get
-
-    val values = Array(0.0, 2.0, 4.0)
-
-    val dist = new Distribution(values, 0, values.length).getQuantiles(uiQuantiles.sorted)
-    dist.zip(summary.executorRunTime).foreach { case (expected, actual) =>
-      assert(expected === actual)
-=======
     Seq(new AppStatusStore(store), createLiveStore(store)).foreach { appStore =>
       val summary = appStore.taskSummary(stageId, attemptId, uiQuantiles).get
 
@@ -132,7 +112,6 @@
       dist.zip(summary.executorRunTime).foreach { case (expected, actual) =>
         assert(expected === actual)
       }
->>>>>>> 4be56606
     }
   }
 
