--- conflicted
+++ resolved
@@ -21,11 +21,7 @@
   <parent>
     <groupId>org.apache.spark</groupId>
     <artifactId>spark-parent_2.11</artifactId>
-<<<<<<< HEAD
     <version>2.4.0-cdh6.3.2</version>
-=======
-    <version>2.4.8</version>
->>>>>>> 4be56606
     <relativePath>../pom.xml</relativePath>
   </parent>
 
@@ -112,6 +108,11 @@
       <groupId>com.github.scopt</groupId>
       <artifactId>scopt_${scala.binary.version}</artifactId>
       <version>3.7.0</version>
+    </dependency>
+    <dependency>
+      <groupId>com.twitter</groupId>
+      <artifactId>parquet-hadoop-bundle</artifactId>
+      <scope>provided</scope>
     </dependency>
   </dependencies>
 
